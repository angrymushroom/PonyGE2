from algorithm import mapper
from algorithm.parameters import params
from representation import individual


def check_ind(ind):
    """
    Checks all aspects of an individual to ensure everything is correct.
    
    :param ind: An instance of the representation.individaul.Individual class.
    :return: Nothing.
    """
    
    # Re-map individual using fast genome mapper to check everything is ok
    new_ind = individual.Individual(ind.genome, None)

    # Get attributes of both individuals.
    attributes_0 = vars(ind)
    attributes_1 = vars(new_ind)
    
    if params['GENOME_OPERATIONS']:
        # If this parameter is set then the new individual will have no tree.
        attributes_0['tree'] = None
    
    else:
        if attributes_0['tree'] != attributes_1['tree']:
            print("Error: utilities.check_methods.check_ind."
                  "Individual trees do not match.")

    # Must remove the tree variable as instances of classes cannot be
    # directly compared at the moment.
    attributes_0['tree'], attributes_1['tree'] = None, None
    
    if attributes_0 != attributes_1:
        print("Error: utilities.check_methods.check_ind."
              "Individual attributes do not match correct attributes.")
        print("Original attributes:\n", attributes_0)
        print("Correct attributes:\n", attributes_1)
        quit()


def print_dual_info(p1, g1, n1, i1, d1, c1,
                    p2, n2, i2, d2, c2):
    """Print information about two sets of data."""
    
    print("Phenotypes\n  ", p1, "\n  ", p2)
    print("Nodes\n  ", n1, "\n  ", n2)
    print("Depth\n  ", d1, "\n  ", d2)
    print("Invalid\n  ", i1, "\n  ", i2)
    print("Used Codons\n  ", c1, "\n  ", c2)
    print("Genome\n  ", g1)


def check_output(ind):
    """
    Check the phenotype of an individual to ensure it matches the output of
    all individaul nodes.
    
    :param ind: An individaul to be checked.
    :return: Nothing.
    """
    
    if ind.phenotype != get_output(ind.tree):
        print("Error: Phenotype doesn't match tree output")
        print("Phenotype:\n\t", ind.phenotype, "\nTree output:\n\t", get_output(ind.tree))


def check_mapping(genome):
    """
    Checks both mapping methods to ensure a single genome gives the same
    results. Checks mapper.map_tree_from_genome and mapper.map_ind_from_genome.
    
    :param genome: the genome of an individual
    :return: Nothing.
    """

    p0, g0, t0, n0, i0, d0, c0 = mapper.map_tree_from_genome(genome)
    p1, g1, t1, n1, i1, d1, c1 = mapper.map_ind_from_genome(genome)

    if not i0:
        if i0 == i1:
            # Both individuals are valid.
            
            if p1 != p0:
                print("Error: utilities.check_methods.check_mapping."
                      "Phenotypes don't match")
                print_dual_info(p0, g0, n0, i0, d0, c0, p1, n1, i1, d1, c1)
                quit()
            
            elif n1 != n0:
                print("Error: utilities.check_methods.check_mapping."
                      "Nodes don't match")
                print_dual_info(p0, g0, n0, i0, d0, c0, p1, n1, i1, d1, c1)
                quit()
            
            elif d1 != d0:
                print("Error: utilities.check_methods.check_mapping."
                      "Tree depth doesn't match")
                print_dual_info(p0, g0, n0, i0, d0, c0, p1, n1, i1, d1, c1)
                quit()
            
            elif c1 != c0:
                print("Error: utilities.check_methods.check_mapping."
                      "Used codons don't match")
                print_dual_info(p0, g0, n0, i0, d0, c0, p1, n1, i1, d1, c1)
                quit()
            
            elif d1 > params['MAX_TREE_DEPTH']:
                print("Error: utilities.check_methods.check_mapping."
                      "Max tree depth limit exceeded")
                print_dual_info(p0, g0, n0, i0, d0, c0, p1, n1, i1, d1, c1)
                quit()
        
        else:
            print("Error: utilities.check_methods.check_mapping."
                  "Invalid doesn't match.")
            print_dual_info(p0, g0, n0, i0, d0, c0, p1, n1, i1, d1, c1)
            quit()

    else:
        print("Error: utilities.check_methods.check_mapping."
              "Individual is not valid.")
        print_dual_info(p0, g0, n0, i0, d0, c0, p1, n1, i1, d1, c1)
        quit()


def check_genome_from_tree(ind_tree):
    """
    Goes through a tree and checks each codon to ensure production choice is
    correct.
    
    :param ind_tree: The representation.tree.Tree class derivation tree of
    an individual.
    :return: Nothing.
    """

    if ind_tree.children:
        # This node has children and thus must have an associated codon.
        
        if not ind_tree.codon:
            print("Error: "
                  "utilities.check_methods.check_genome_from_tree. "
                  "Node with children has no codon.")
            print(ind_tree.children)
            quit()
        
        # Check production choices for node root.
        productions = params['BNF_GRAMMAR'].rules[ind_tree.root]
        
        # Select choice based on node codon.
        selection = ind_tree.codon % len(productions)
        chosen_prod = productions[selection]
        
        # Build list of roots of the chosen production.
        prods = [prod[0] for prod in chosen_prod]
        roots = []
        
        # Build list of the roots of all node children.
        for kid in ind_tree.children:
            roots.append(kid.root)
        
        # Match production roots with children roots.
        if roots != prods:
            print("Error: "
                  "utilities.check_methods.check_genome_from_tree. "
                  "Codons are incorrect for given tree.")
            print("Codon productions:\t", prods)
            print("Actual children:  \t", roots)
            quit()
    
    for kid in ind_tree.children:
        # Recurse over all children.
        check_genome_from_tree(kid)


def check_expansion(tree, nt_keys):
    """
    Check if a given tree is completely expanded or not. Return boolean
    True if the tree IS NOT completely expanded, i.e. if tree is invalid.
    
    :param tree: An individual's derivation tree.
    :param nt_keys: The list of all non-terminals.
    :return: True if tree is not fully expanded, else False.
    """
    
    check = False
    if tree.root in nt_keys:
        # Current node is a NT and should have children
        if tree.children:
            # Everything is as expected
            for child in tree.children:
                # Recurse over all children.
                check = child.check_expansion(nt_keys)
                
                if check:
                    # End recursion.
                    break
        
        else:
            # Current node is not completely expanded.
            check = True
    
    return check


def build_genome(tree, genome):
    """
    Goes through a tree and builds a genome from all codons in the subtree.

    :param tree: An individual's derivation tree.
    :param genome: The list of all codons in a subtree.
    :return: The fully built genome of a subtree.
    """
    
    if tree.codon:
        # If the current node has a codon, append it to the genome.
        genome.append(tree.codon)
    
    for child in tree.children:
        # Recurse on all children.
        genome = child.build_genome(genome)
    
    return genome


def get_nodes_and_depth(tree, nodes=0, max_depth=0):
    """
    Get the number of nodes and the max depth of the tree.
    
    :param tree: An individual's derivation tree.
    :param nodes: The number of nodes in a tree.
    :param max_depth: The maximum depth of any node in the tree.
    :return: number, max_depth.
    """
    
    # Increment number of nodes in the tree.
    nodes += 1

    # Set the depth of the current node.
    if tree.parent:
        tree.depth = tree.parent.depth + 1
    else:
        tree.depth = 1
        
    # Check the recorded max_depth.
    if tree.depth > max_depth:
        max_depth = tree.depth
        
    # Create list of all non-terminal children of current node.
    NT_kids = [kid for kid in tree.children if kid.root in
               params['BNF_GRAMMAR'].non_terminals]
    
    if not NT_kids:
        # Current node has only terminal children.
        nodes += 1
    
    else:
        for child in NT_kids:
            # Recurse over all children.
            nodes, max_depth = get_nodes_and_depth(child, nodes, max_depth)
    
    return nodes, max_depth


def get_max_tree_depth(tree, max_depth=1):
    """
    Returns the maximum depth of the tree from the current node.

    :param tree: The tree we wish to find the maximum depth of.
    :param max_depth: The maximum depth of the tree.
    :return: The maximum depth of the tree.
    """
    
    curr_depth = get_current_depth(tree)
    if curr_depth > max_depth:
        max_depth = curr_depth
    for child in tree.children:
        max_depth = get_max_tree_depth(child, max_depth)
    return max_depth


def get_current_depth(tree):
    """
    Get the depth of the current node by climbing back up the tree until no
    parents remain (i.e. the root node has been reached).

    :param tree: An individual's derivation tree.
    :return: The depth of the current node.
    """
    
    # Set the initial depth at 1.
    depth = 1
    
    # Set the current parent.
    current_parent = tree.parent
    
    while current_parent is not None:
        # Recurse until the root node of the tree has been reached.
        
        # Increment depth.
        depth += 1
        
        # Set new parent.
        current_parent = current_parent.parent
    
    return depth


def get_output(ind_tree):
    """
    Calls the recursive build_output(self) which returns a list of all
    node roots. Joins this list to create the full phenotype of an
    individual. This two-step process speeds things up as it only joins
    the phenotype together once rather than at every node.

    :param ind_tree: a full tree for which the phenotype string is to be built.
    :return: The complete built phenotype string of an individual.
    """
       
    return "".join(build_output(ind_tree))


def build_output(tree):
    """
    Recursively adds all node roots to a list which can be joined to
    create the phenotype.

    :return: The list of all node roots.
    """
    
    output = []
    for child in tree.children:
        if not child.children:
            # If the current child has no children it is a terminal.
            # Append it to the output.
            output.append(child.root)
        
        else:
            # Otherwise it is a non-terminal. Recurse on all
            # non-terminals.
            output += build_output(child)
    
    return output


def output_with_nodes(tree, lock=True):
    """
    Recursively adds all node roots and the actual node to a list.

    :return: The list of all node roots and overall nodes.
    """
    
    if lock:
        tree.semantic_lock = False
    output = []
    for child in tree.children:
        if not child.children:
            # If the current child has no children it is a terminal.
            # Append it to the output.
            output.append([child.root, child.parent])
        
        else:
            # Otherwise it is a non-terminal. Recurse on all
            # non-terminals.
            output += output_with_nodes(child, lock)
    
    return output


def set_phenotypic_output_lr(tree, phenotype, index):
    """
    Set the phenotypic output and the indexes of the output from the overall
    phenotype for each node in the entire derivation tree. Indexes read from
    right to left.

    :return: Nothing.
    """

    tree.output = get_output(tree)
    tree.pheno_index_lr = [index, index + len(tree.output)]
    
    for child in tree.children:
        if not child.children:
            # If the current child has no children it is a terminal.
            # Append it to the output.
            index += len(child.root)
            child.output = child.root
        else:
            # Otherwise it is a non-terminal. Recurse on all
            # non-terminals.
            index = set_phenotypic_output_lr(child, phenotype, index)
    
    return index


def set_phenotypic_output_rl(tree, phenotype, index):
    """
    Set the phenotypic output and the indexes of the output from the overall
    phenotype for each node in the entire derivation tree. Indexes read from
    left to right.

    :return: Nothing.
    """
    
    if not index:
        tree.pheno_index_rl = [- len(tree.output), None]
    else:
        tree.pheno_index_rl = [index - len(tree.output), index]

    for child in reversed(tree.children):
        if not child.children:
            # If the current child has no children it is a terminal.
            # Append it to the output.
            index -= len(child.root)
        else:
            # Otherwise it is a non-terminal. Recurse on all
            # non-terminals.
            index = set_phenotypic_output_rl(child, phenotype, index)
    
    return index


def print_semantic_lock(tree, indent=""):
    """
    Recursively prints out a whole derivation tree. Indents children for
    easy visualisation. Prints out current root along with whether or not
    that node is semantically locked.
    
<<<<<<< HEAD
    :param tree: A derivation tree.
    :param indent: A string indicating the current indentation.
    :return: Nothing.
    """
    
    print(indent, tree.root, " ", tree.semantic_lock, " ", tree.output)#,
          # "\t", tree.pheno_index_rl, "\t", tree.pheno_index_lr)

    indent = indent + " "
    for child in tree.children:
        print_semantic_lock(child, indent)
=======
    return "".join(build_output(ind_tree))


def ret_true(obj):
    """
    Returns "True" if an object is there. E.g. if given a list, will return
    True if the list contains some data, but False if the list is empty.
    
    :param obj: Some object (e.g. list)
    :return: True if something is there, else False.
    """

    if obj:
        return True
    else:
        return False
>>>>>>> 36736ea1
<|MERGE_RESOLUTION|>--- conflicted
+++ resolved
@@ -426,7 +426,6 @@
     easy visualisation. Prints out current root along with whether or not
     that node is semantically locked.
     
-<<<<<<< HEAD
     :param tree: A derivation tree.
     :param indent: A string indicating the current indentation.
     :return: Nothing.
@@ -438,7 +437,7 @@
     indent = indent + " "
     for child in tree.children:
         print_semantic_lock(child, indent)
-=======
+        
     return "".join(build_output(ind_tree))
 
 
@@ -455,4 +454,3 @@
         return True
     else:
         return False
->>>>>>> 36736ea1
