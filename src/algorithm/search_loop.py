from algorithm.parameters import params
from fitness.evaluation import evaluate_fitness
from stats.stats import stats, get_stats
from utilities.algorithm.state import create_state
from utilities.stats import trackers
from utilities.fitness.math_functions import ave

def search_loop():
    """
    This is a standard search process for an evolutionary algorithm. Loop over
    a given number of generations.
    
    :return: The final population after the evolutionary process has run for
    the specified number of generations.
    """

    # Initialise population
    individuals = params['INITIALISATION'](params['POPULATION_SIZE'])

    # Evaluate initial population
    individuals = evaluate_fitness(individuals)
   
    # Generate statistics for run so far
    get_stats(individuals)

    # Traditional GE
    for generation in range(1, (params['GENERATIONS']+1)):
        stats['gen'] = generation

        # New generation
        individuals = params['STEP'](individuals)

        # Generate statistics for run so far
        get_stats(individuals)

        if params['SAVE_STATE'] and not params['DEBUG'] and \
                                generation % params['SAVE_STATE_STEP'] == 0:
            # Save the state of the current evolutionary run.
            create_state(individuals)

    return individuals


def search_loop_break():
    """
    This is a standard search process for an evolutionary algorithm. Loop over
    a given number of generations.

    :return: The final population after the evolutionary process has run for
    the specified number of generations.
    """
    
<<<<<<< HEAD
=======
    RESTART = False
    
>>>>>>> 52608d47
    # Initialise population
    individuals = params['INITIALISATION'](params['POPULATION_SIZE'])
    
    # Evaluate initial population
    individuals = evaluate_fitness(individuals)
    
    # Generate statistics for run so far
    get_stats(individuals)
    
    # Traditional GE
    for generation in range(1, (params['GENERATIONS'] + 1)):
        stats['gen'] = generation
        
        # New generation
        individuals = params['STEP'](individuals)
        
        # Generate statistics for run so far
        get_stats(individuals)
        
        if params['SAVE_STATE'] and not params['DEBUG'] and \
                                generation % params['SAVE_STATE_STEP'] == 0:
            # Save the state of the current evolutionary run.
            create_state(individuals)
    
        if stats['best_ever'].fitness == 0:
            break
<<<<<<< HEAD
    
=======

        if params['RESTARTS']:
            if generation > 100:
                prev = round(ave([stat['ave_fitness'] for stat in
                               trackers.stats_list[-100:]]), 5)
                curr = round(trackers.stats_list[-1]['ave_fitness'], 5)
                
                if prev == curr:
                    # No variation in average population fitness for past 100
                    # generations. Restart evolutionary process
                    
                    RESTART = True
                    break

    if RESTART:
        # Reset trackers
        trackers.stats_list = []
        trackers.cache = {}
        trackers.best_fitness_list = []
        
        stats['restarts'] += 1
        
        # Restart search loop
        individuals = params['SEARCH_LOOP']()

>>>>>>> 52608d47
    return individuals


def search_loop_from_state():
    """
    Run the evolutionary search process from a loaded state. Pick up where
    it left off previously.

    :return: The final population after the evolutionary process has run for
    the specified number of generations.
    """
    
    individuals = trackers.state_individuals
        
    # Traditional GE
    for generation in range(stats['gen'] + 1, (params['GENERATIONS'] + 1)):
        stats['gen'] = generation
        
        # New generation
        individuals = params['STEP'](individuals)
        
        # Generate statistics for run so far
        get_stats(individuals)
    
    return individuals
<|MERGE_RESOLUTION|>--- conflicted
+++ resolved
@@ -1,137 +1,131 @@
-from algorithm.parameters import params
-from fitness.evaluation import evaluate_fitness
-from stats.stats import stats, get_stats
-from utilities.algorithm.state import create_state
-from utilities.stats import trackers
-from utilities.fitness.math_functions import ave
-
-def search_loop():
-    """
-    This is a standard search process for an evolutionary algorithm. Loop over
-    a given number of generations.
-    
-    :return: The final population after the evolutionary process has run for
-    the specified number of generations.
-    """
-
-    # Initialise population
-    individuals = params['INITIALISATION'](params['POPULATION_SIZE'])
-
-    # Evaluate initial population
-    individuals = evaluate_fitness(individuals)
-   
-    # Generate statistics for run so far
-    get_stats(individuals)
-
-    # Traditional GE
-    for generation in range(1, (params['GENERATIONS']+1)):
-        stats['gen'] = generation
-
-        # New generation
-        individuals = params['STEP'](individuals)
-
-        # Generate statistics for run so far
-        get_stats(individuals)
-
-        if params['SAVE_STATE'] and not params['DEBUG'] and \
-                                generation % params['SAVE_STATE_STEP'] == 0:
-            # Save the state of the current evolutionary run.
-            create_state(individuals)
-
-    return individuals
-
-
-def search_loop_break():
-    """
-    This is a standard search process for an evolutionary algorithm. Loop over
-    a given number of generations.
-
-    :return: The final population after the evolutionary process has run for
-    the specified number of generations.
-    """
-    
-<<<<<<< HEAD
-=======
-    RESTART = False
-    
->>>>>>> 52608d47
-    # Initialise population
-    individuals = params['INITIALISATION'](params['POPULATION_SIZE'])
-    
-    # Evaluate initial population
-    individuals = evaluate_fitness(individuals)
-    
-    # Generate statistics for run so far
-    get_stats(individuals)
-    
-    # Traditional GE
-    for generation in range(1, (params['GENERATIONS'] + 1)):
-        stats['gen'] = generation
-        
-        # New generation
-        individuals = params['STEP'](individuals)
-        
-        # Generate statistics for run so far
-        get_stats(individuals)
-        
-        if params['SAVE_STATE'] and not params['DEBUG'] and \
-                                generation % params['SAVE_STATE_STEP'] == 0:
-            # Save the state of the current evolutionary run.
-            create_state(individuals)
-    
-        if stats['best_ever'].fitness == 0:
-            break
-<<<<<<< HEAD
-    
-=======
-
-        if params['RESTARTS']:
-            if generation > 100:
-                prev = round(ave([stat['ave_fitness'] for stat in
-                               trackers.stats_list[-100:]]), 5)
-                curr = round(trackers.stats_list[-1]['ave_fitness'], 5)
-                
-                if prev == curr:
-                    # No variation in average population fitness for past 100
-                    # generations. Restart evolutionary process
-                    
-                    RESTART = True
-                    break
-
-    if RESTART:
-        # Reset trackers
-        trackers.stats_list = []
-        trackers.cache = {}
-        trackers.best_fitness_list = []
-        
-        stats['restarts'] += 1
-        
-        # Restart search loop
-        individuals = params['SEARCH_LOOP']()
-
->>>>>>> 52608d47
-    return individuals
-
-
-def search_loop_from_state():
-    """
-    Run the evolutionary search process from a loaded state. Pick up where
-    it left off previously.
-
-    :return: The final population after the evolutionary process has run for
-    the specified number of generations.
-    """
-    
-    individuals = trackers.state_individuals
-        
-    # Traditional GE
-    for generation in range(stats['gen'] + 1, (params['GENERATIONS'] + 1)):
-        stats['gen'] = generation
-        
-        # New generation
-        individuals = params['STEP'](individuals)
-        
-        # Generate statistics for run so far
-        get_stats(individuals)
-    
-    return individuals
+from algorithm.parameters import params
+from fitness.evaluation import evaluate_fitness
+from stats.stats import stats, get_stats
+from utilities.algorithm.state import create_state
+from utilities.stats import trackers
+from utilities.fitness.math_functions import ave
+
+
+def search_loop():
+    """
+    This is a standard search process for an evolutionary algorithm. Loop over
+    a given number of generations.
+    
+    :return: The final population after the evolutionary process has run for
+    the specified number of generations.
+    """
+
+    # Initialise population
+    individuals = params['INITIALISATION'](params['POPULATION_SIZE'])
+
+    # Evaluate initial population
+    individuals = evaluate_fitness(individuals)
+   
+    # Generate statistics for run so far
+    get_stats(individuals)
+
+    # Traditional GE
+    for generation in range(1, (params['GENERATIONS']+1)):
+        stats['gen'] = generation
+
+        # New generation
+        individuals = params['STEP'](individuals)
+
+        # Generate statistics for run so far
+        get_stats(individuals)
+
+        if params['SAVE_STATE'] and not params['DEBUG'] and \
+                                generation % params['SAVE_STATE_STEP'] == 0:
+            # Save the state of the current evolutionary run.
+            create_state(individuals)
+
+    return individuals
+
+
+def search_loop_break():
+    """
+    This is a standard search process for an evolutionary algorithm. Loop over
+    a given number of generations.
+
+    :return: The final population after the evolutionary process has run for
+    the specified number of generations.
+    """
+    
+    RESTART = False
+    
+    # Initialise population
+    individuals = params['INITIALISATION'](params['POPULATION_SIZE'])
+    
+    # Evaluate initial population
+    individuals = evaluate_fitness(individuals)
+    
+    # Generate statistics for run so far
+    get_stats(individuals)
+    
+    # Traditional GE
+    for generation in range(1, (params['GENERATIONS'] + 1)):
+        stats['gen'] = generation
+        
+        # New generation
+        individuals = params['STEP'](individuals)
+        
+        # Generate statistics for run so far
+        get_stats(individuals)
+        
+        if params['SAVE_STATE'] and not params['DEBUG'] and \
+                                generation % params['SAVE_STATE_STEP'] == 0:
+            # Save the state of the current evolutionary run.
+            create_state(individuals)
+    
+        if stats['best_ever'].fitness == 0:
+            break
+
+        if params['RESTARTS']:
+            if generation > 100:
+                prev = round(ave([stat['ave_fitness'] for stat in
+                               trackers.stats_list[-100:]]), 5)
+                curr = round(trackers.stats_list[-1]['ave_fitness'], 5)
+                
+                if prev == curr:
+                    # No variation in average population fitness for past 100
+                    # generations. Restart evolutionary process
+                    
+                    RESTART = True
+                    break
+
+    if RESTART:
+        # Reset trackers
+        trackers.stats_list = []
+        trackers.cache = {}
+        trackers.best_fitness_list = []
+        
+        stats['restarts'] += 1
+        
+        # Restart search loop
+        individuals = params['SEARCH_LOOP']()
+
+    return individuals
+
+
+def search_loop_from_state():
+    """
+    Run the evolutionary search process from a loaded state. Pick up where
+    it left off previously.
+
+    :return: The final population after the evolutionary process has run for
+    the specified number of generations.
+    """
+    
+    individuals = trackers.state_individuals
+        
+    # Traditional GE
+    for generation in range(stats['gen'] + 1, (params['GENERATIONS'] + 1)):
+        stats['gen'] = generation
+        
+        # New generation
+        individuals = params['STEP'](individuals)
+        
+        # Generate statistics for run so far
+        get_stats(individuals)
+    
+    return individuals