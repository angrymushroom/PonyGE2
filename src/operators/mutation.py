--- conflicted
+++ resolved
@@ -1,355 +1,351 @@
-from random import randint, random, choice
-
-from algorithm.parameters import params
-from representation import individual
-<<<<<<< HEAD
-from representation.tree import generate_tree, Tree
-=======
-from representation.derivation import generate_tree
->>>>>>> 36736ea1
-
-
-def mutation(pop):
-    """
-    Perform mutation on a population of individuals. Calls mutation operator as
-    specified in params dictionary.
-    
-    :param pop: A population of individuals to be mutated.
-    :return: A fully mutated population.
-    """
-
-    return list(map(params['MUTATION'], pop))
-
-
-def int_flip(ind, within_used=True):
-    """
-    Mutate the genome of an individual by randomly choosing a new int with
-    probability p_mut. Works per-codon. Mutation is performed over the
-    effective length (i.e. within used codons, not tails) by default;
-    within_used=False switches this off.
-    
-    :param ind: An individual to be mutated.
-    :param within_used: Boolean flag for selecting whether or not mutation
-    is confined to within the used portion of the genome. Default set to True.
-    :return: A mutated individual.
-    """
-
-    # Set effective genome length over which mutation will be performed.
-    if within_used:
-        eff_length = min(len(ind.genome), ind.used_codons)
-    else:
-        eff_length = len(ind.genome)
-
-    # Set mutation probability. Default is 1 over the length of the genome.
-    if params['MUTATION_PROBABILITY']:
-        p_mut = params['MUTATION_PROBABILITY']
-    else:
-        # Default mutation events per individual is 1. Raising this number
-        # will influence the mutation probability for each codon.
-        p_mut = params['MUTATION_EVENTS']/eff_length
-
-    # Mutation probability works per-codon over the portion of the
-    # genome as defined by the within_used flag.
-    for i in range(eff_length):
-        if random() < p_mut:
-            ind.genome[i] = randint(0, params['CODON_SIZE'])
-
-    # Re-build a new individual with the newly mutated genetic information.
-    new_ind = individual.Individual(ind.genome, None)
-
-    return new_ind
-
-
-def int_flip_per_ind(ind, within_used=True):
-    """
-    Mutate the genome of an individual by randomly choosing a new int with
-    probability p_mut. Works per-individual. Mutation is performed over the
-    entire length of the genome by default, but the flag within_used is
-    provided to limit mutation to only the effective length of the genome.
-    
-    :param ind: An individual to be mutated.
-    :param within_used: Boolean flag for selecting whether or not mutation
-    is confined to within the used portion of the genome. Default set to True.
-    :return: A mutated individual.
-    """
-    
-    # Set effective genome length over which mutation will be performed.
-    if within_used:
-        eff_length = min(len(ind.genome), ind.used_codons)
-    else:
-        eff_length = len(ind.genome)
-    for _ in params['MUTATION_EVENTS']:
-        idx = randint(0, eff_length-1)
-        ind.genome[idx] = randint(0, params['CODON_SIZE'])
-    
-    # Re-build a new individual with the newly mutated genetic information.
-    new_ind = individual.Individual(ind.genome, None)
-
-    return new_ind
-    
-
-def subtree(ind):
-    """
-    Mutate the individual by replacing a randomly selected subtree with a
-    new randomly generated subtree. Guaranteed one event per individual, unless
-    params['MUTATION_EVENTS'] is specified as a higher number.
-    
-    :param ind: An individual to be mutated.
-    :return: A mutated individual.
-    """
-
-    # Save the tail of the genome.
-    tail = ind.genome[ind.used_codons:]
-    
-    # Allows for multiple mutation events should that be desired.
-    for i in range(params['MUTATION_EVENTS']):
-        if params['SEMANTIC_LOCK']:
-            ind.tree = semantic_mutate(ind.tree)
-        else:
-            ind.tree = subtree_mutate(ind.tree)
-    
-    # Re-build a new individual with the newly mutated genetic information.
-    ind = individual.Individual(None, ind.tree)
-    
-    # Add in the previous tail.
-    ind.genome = ind.genome + tail
-
-    return ind
-
-
-def subtree_mutate(ind_tree):
-    """
-    Creates a list of all nodes and picks one node at random to mutate.
-    Because we have a list of all nodes, we can (but currently don't)
-    choose what kind of nodes to mutate on. Handy.
-
-    :param ind_tree: The full tree of an individual.
-    :return: The full mutated tree and the associated genome.
-    """
-    
-    # Find the list of nodes we can mutate from.
-    targets = ind_tree.get_target_nodes([], target=params[
-        'BNF_GRAMMAR'].non_terminals)
-
-    # Pick a node.
-    new_tree = choice(targets)
-    
-    # Set the depth limits for the new subtree.
-    new_tree.max_depth = params['MAX_TREE_DEPTH'] - new_tree.depth
-    
-    # Mutate a new subtree.
-    generate_tree(new_tree, [], [], "random", 0, 0, 0,
-                  new_tree.max_depth)
-    
-    return ind_tree
-
-
-def semantic_mutate(ind_tree):
-    """
-    Creates a list of all nodes and picks one node at random to mutate.
-    Because we have a list of all nodes, we can (but currently don't)
-    choose what kind of nodes to mutate on. Handy.
-
-    :param ind_tree: The full tree of an individual.
-    :return: The full mutated tree and the associated genome.
-    """
-    
-    # Find the list of nodes we can mutate from.
-    targets = ind_tree.get_target_nodes([], target=params[
-        'BNF_GRAMMAR'].non_terminals)
-    
-    available = [node for node in targets if not node.semantic_lock]
-    
-    if not available:
-        available = targets
-    
-    if available:
-        # Pick a node.
-        new_tree = choice(available)
-        
-        # Set the depth limits for the new subtree.
-        new_tree.max_depth = params['MAX_TREE_DEPTH'] - new_tree.depth
-        
-        # Mutate a new subtree.
-        generate_tree(new_tree, [], [], "random", 0, 0, 0,
-                      new_tree.max_depth)
-    
-    return ind_tree
-
-
-def hillclimb_mutate(ind_tree):
-    """
-    Creates a list of all nodes and picks one node at random to mutate.
-    Because we have a list of all nodes, we can (but currently don't)
-    choose what kind of nodes to mutate on. Handy.
-
-    :param ind_tree: The full tree of an individual.
-    :return: The full mutated tree and the associated genome.
-    """
-    
-    # Find the list of nodes we can mutate from.
-    targets = ind_tree.get_target_nodes([], target=params[
-        'BNF_GRAMMAR'].non_terminals)
-    
-    # Pick a node.
-    chosen_tree = choice(targets)
-    
-    # Find number of production choices for root node.
-    var = params['BNF_GRAMMAR'].non_terminals[chosen_tree.root]['b_factor']
-    
-    # Find how big of a change can be made to the genome.
-    step = max(1, int(var * params['HILLCLIMB_SLOPE']))
-    
-    # Set the depth limits for the new subtree.
-    chosen_tree.max_depth = params['MAX_TREE_DEPTH'] - chosen_tree.depth
-    
-    # Generate new codon
-    new_codon = chosen_tree.codon + choice(range(-step, step))
-    
-    # Set the new codon
-    chosen_tree.codon = new_codon
-    
-    # Select the index of the correct production from the list.
-    selection = new_codon % \
-                params['BNF_GRAMMAR'].rules[chosen_tree.root]['no_choices']
-    
-    # Set the chosen production
-    new_choice = params['BNF_GRAMMAR'].rules[chosen_tree.root][
-        'choices'][selection]
-    
-    # Remove old children
-    chosen_tree.children = []
-    
-    for symbol in new_choice['choice']:
-        # Add children to the derivation tree by creating a new instance
-        # of the representation.tree.Tree class for each child.
-        
-        chosen_tree.children.append(Tree(symbol["symbol"], chosen_tree))
-    
-    for child in [kid for kid in chosen_tree.children if kid.root in
-            params['BNF_GRAMMAR'].non_terminals]:
-        # Mutate a new subtree.
-        generate_tree(child, [], [], "random", 0, 0, 0,
-                      chosen_tree.max_depth - 1)
-    
-    return ind_tree
-
-
-def semantic_hillclimb_mutate(ind_tree):
-    """
-    Creates a list of all nodes and picks one node at random to mutate.
-    Because we have a list of all nodes, we can (but currently don't)
-    choose what kind of nodes to mutate on. Handy.
-
-    :param ind_tree: The full tree of an individual.
-    :return: The full mutated tree and the associated genome.
-    """
-    
-    # Find the list of nodes we can mutate from.
-    targets = ind_tree.get_target_nodes([], target=params[
-        'BNF_GRAMMAR'].non_terminals)
-    
-    available = [node for node in targets if not node.semantic_lock]
-    
-    if available:
-        # Pick a node.
-        chosen_tree = choice(available)
-        
-        # Find number of production choices for root node.
-        var = params['BNF_GRAMMAR'].non_terminals[chosen_tree.root]['b_factor']
-        
-        # Find how big of a change can be made to the genome.
-        step = max(1, int(var*params['HILLCLIMB_SLOPE']))
-        
-        # Set the depth limits for the new subtree.
-        chosen_tree.max_depth = params['MAX_TREE_DEPTH'] - chosen_tree.depth
-                
-        # Generate new codon
-        new_codon = chosen_tree.codon + choice(range(-step, step))
-        
-        # Set the new codon
-        chosen_tree.codon = new_codon
-
-        # Select the index of the correct production from the list.
-        selection = new_codon % \
-                    params['BNF_GRAMMAR'].rules[chosen_tree.root]['no_choices']
-
-        # Set the chosen production
-        new_choice = params['BNF_GRAMMAR'].rules[chosen_tree.root][
-            'choices'][selection]
-        
-        # Remove old children
-        chosen_tree.children = []
-   
-        for symbol in new_choice['choice']:
-            # Add children to the derivation tree by creating a new instance
-            # of the representation.tree.Tree class for each child.
-
-            chosen_tree.children.append(Tree(symbol["symbol"], chosen_tree))
-        
-        for child in [kid for kid in chosen_tree.children if kid.root in
-                params['BNF_GRAMMAR'].non_terminals]:
-                    
-            # Mutate a new subtree.
-            generate_tree(child, [], [], "random", 0, 0, 0,
-                          chosen_tree.max_depth - 1)
-    
-    return ind_tree
-
-
-def leaf_mutate(ind_tree):
-    """
-    Creates a list of all nodes and picks one node at random to mutate.
-    Because we have a list of all nodes, we can (but currently don't)
-    choose what kind of nodes to mutate on. Handy.
-
-    :param ind_tree: The full tree of an individual.
-    :return: The full mutated tree and the associated genome.
-    """
-    
-    target = params['BNF_GRAMMAR'].non_terminals
-    l_target = [i for i in target if target[i]['min_steps'] == 1]
-    
-    # Find the list of nodes we can mutate from.
-    targets = ind_tree.get_target_nodes([], target=l_target)
-    
-    # Pick a node.
-    new_tree = choice(targets)
-    
-    # Set the depth limits for the new subtree.
-    new_tree.max_depth = params['MAX_TREE_DEPTH'] - new_tree.depth
-    
-    # Mutate a new subtree.
-    generate_tree(new_tree, [], [], "random", 0, 0, 0, new_tree.max_depth)
-    
-    return ind_tree
-
-
-def hillclimb(ind):
-    """
-    Mutate the individual by selecting a random subtree to mutate, then by
-    mutating the CODON of that subtree up or down a number of steps (based
-    on a probability distribution), and then mapping a new subtree from that
-    new codon. Allows for hillclimbing local mutations
-    
-    :param ind: An individual to be mutated.
-    :return: A mutated individual.
-    """
-
-    # Save the tail of the genome.
-    tail = ind.genome[ind.used_codons:]
-
-    # Allows for multiple mutation events should that be desired.
-    for i in range(params['MUTATION_EVENTS']):
-        if params['SEMANTIC_LOCK']:
-            ind.tree = semantic_hillclimb_mutate(ind.tree)
-        else:
-            ind.tree = hillclimb_mutate(ind.tree)
-
-    # Re-build a new individual with the newly mutated genetic information.
-    ind = individual.Individual(None, ind.tree)
-
-    # Add in the previous tail.
-    ind.genome = ind.genome + tail
-
-    return ind
+from random import randint, random, choice
+
+from algorithm.parameters import params
+from representation import individual
+from representation.derivation import generate_tree
+
+
+def mutation(pop):
+    """
+    Perform mutation on a population of individuals. Calls mutation operator as
+    specified in params dictionary.
+    
+    :param pop: A population of individuals to be mutated.
+    :return: A fully mutated population.
+    """
+
+    return list(map(params['MUTATION'], pop))
+
+
+def int_flip(ind, within_used=True):
+    """
+    Mutate the genome of an individual by randomly choosing a new int with
+    probability p_mut. Works per-codon. Mutation is performed over the
+    effective length (i.e. within used codons, not tails) by default;
+    within_used=False switches this off.
+    
+    :param ind: An individual to be mutated.
+    :param within_used: Boolean flag for selecting whether or not mutation
+    is confined to within the used portion of the genome. Default set to True.
+    :return: A mutated individual.
+    """
+
+    # Set effective genome length over which mutation will be performed.
+    if within_used:
+        eff_length = min(len(ind.genome), ind.used_codons)
+    else:
+        eff_length = len(ind.genome)
+
+    # Set mutation probability. Default is 1 over the length of the genome.
+    if params['MUTATION_PROBABILITY']:
+        p_mut = params['MUTATION_PROBABILITY']
+    else:
+        # Default mutation events per individual is 1. Raising this number
+        # will influence the mutation probability for each codon.
+        p_mut = params['MUTATION_EVENTS']/eff_length
+
+    # Mutation probability works per-codon over the portion of the
+    # genome as defined by the within_used flag.
+    for i in range(eff_length):
+        if random() < p_mut:
+            ind.genome[i] = randint(0, params['CODON_SIZE'])
+
+    # Re-build a new individual with the newly mutated genetic information.
+    new_ind = individual.Individual(ind.genome, None)
+
+    return new_ind
+
+
+def int_flip_per_ind(ind, within_used=True):
+    """
+    Mutate the genome of an individual by randomly choosing a new int with
+    probability p_mut. Works per-individual. Mutation is performed over the
+    entire length of the genome by default, but the flag within_used is
+    provided to limit mutation to only the effective length of the genome.
+    
+    :param ind: An individual to be mutated.
+    :param within_used: Boolean flag for selecting whether or not mutation
+    is confined to within the used portion of the genome. Default set to True.
+    :return: A mutated individual.
+    """
+    
+    # Set effective genome length over which mutation will be performed.
+    if within_used:
+        eff_length = min(len(ind.genome), ind.used_codons)
+    else:
+        eff_length = len(ind.genome)
+    for _ in params['MUTATION_EVENTS']:
+        idx = randint(0, eff_length-1)
+        ind.genome[idx] = randint(0, params['CODON_SIZE'])
+    
+    # Re-build a new individual with the newly mutated genetic information.
+    new_ind = individual.Individual(ind.genome, None)
+
+    return new_ind
+    
+
+def subtree(ind):
+    """
+    Mutate the individual by replacing a randomly selected subtree with a
+    new randomly generated subtree. Guaranteed one event per individual, unless
+    params['MUTATION_EVENTS'] is specified as a higher number.
+    
+    :param ind: An individual to be mutated.
+    :return: A mutated individual.
+    """
+
+    # Save the tail of the genome.
+    tail = ind.genome[ind.used_codons:]
+    
+    # Allows for multiple mutation events should that be desired.
+    for i in range(params['MUTATION_EVENTS']):
+        if params['SEMANTIC_LOCK']:
+            ind.tree = semantic_mutate(ind.tree)
+        else:
+            ind.tree = subtree_mutate(ind.tree)
+    
+    # Re-build a new individual with the newly mutated genetic information.
+    ind = individual.Individual(None, ind.tree)
+    
+    # Add in the previous tail.
+    ind.genome = ind.genome + tail
+
+    return ind
+
+
+def subtree_mutate(ind_tree):
+    """
+    Creates a list of all nodes and picks one node at random to mutate.
+    Because we have a list of all nodes, we can (but currently don't)
+    choose what kind of nodes to mutate on. Handy.
+
+    :param ind_tree: The full tree of an individual.
+    :return: The full mutated tree and the associated genome.
+    """
+    
+    # Find the list of nodes we can mutate from.
+    targets = ind_tree.get_target_nodes([], target=params[
+        'BNF_GRAMMAR'].non_terminals)
+
+    # Pick a node.
+    new_tree = choice(targets)
+    
+    # Set the depth limits for the new subtree.
+    new_tree.max_depth = params['MAX_TREE_DEPTH'] - new_tree.depth
+    
+    # Mutate a new subtree.
+    generate_tree(new_tree, [], [], "random", 0, 0, 0,
+                  new_tree.max_depth)
+    
+    return ind_tree
+
+
+def semantic_mutate(ind_tree):
+    """
+    Creates a list of all nodes and picks one node at random to mutate.
+    Because we have a list of all nodes, we can (but currently don't)
+    choose what kind of nodes to mutate on. Handy.
+
+    :param ind_tree: The full tree of an individual.
+    :return: The full mutated tree and the associated genome.
+    """
+    
+    # Find the list of nodes we can mutate from.
+    targets = ind_tree.get_target_nodes([], target=params[
+        'BNF_GRAMMAR'].non_terminals)
+    
+    available = [node for node in targets if not node.semantic_lock]
+    
+    if not available:
+        available = targets
+    
+    if available:
+        # Pick a node.
+        new_tree = choice(available)
+        
+        # Set the depth limits for the new subtree.
+        new_tree.max_depth = params['MAX_TREE_DEPTH'] - new_tree.depth
+        
+        # Mutate a new subtree.
+        generate_tree(new_tree, [], [], "random", 0, 0, 0,
+                      new_tree.max_depth)
+    
+    return ind_tree
+
+
+def hillclimb_mutate(ind_tree):
+    """
+    Creates a list of all nodes and picks one node at random to mutate.
+    Because we have a list of all nodes, we can (but currently don't)
+    choose what kind of nodes to mutate on. Handy.
+
+    :param ind_tree: The full tree of an individual.
+    :return: The full mutated tree and the associated genome.
+    """
+    
+    # Find the list of nodes we can mutate from.
+    targets = ind_tree.get_target_nodes([], target=params[
+        'BNF_GRAMMAR'].non_terminals)
+    
+    # Pick a node.
+    chosen_tree = choice(targets)
+    
+    # Find number of production choices for root node.
+    var = params['BNF_GRAMMAR'].non_terminals[chosen_tree.root]['b_factor']
+    
+    # Find how big of a change can be made to the genome.
+    step = max(1, int(var * params['HILLCLIMB_SLOPE']))
+    
+    # Set the depth limits for the new subtree.
+    chosen_tree.max_depth = params['MAX_TREE_DEPTH'] - chosen_tree.depth
+    
+    # Generate new codon
+    new_codon = chosen_tree.codon + choice(range(-step, step))
+    
+    # Set the new codon
+    chosen_tree.codon = new_codon
+    
+    # Select the index of the correct production from the list.
+    selection = new_codon % \
+                params['BNF_GRAMMAR'].rules[chosen_tree.root]['no_choices']
+    
+    # Set the chosen production
+    new_choice = params['BNF_GRAMMAR'].rules[chosen_tree.root][
+        'choices'][selection]
+    
+    # Remove old children
+    chosen_tree.children = []
+    
+    for symbol in new_choice['choice']:
+        # Add children to the derivation tree by creating a new instance
+        # of the representation.tree.Tree class for each child.
+        
+        chosen_tree.children.append(Tree(symbol["symbol"], chosen_tree))
+    
+    for child in [kid for kid in chosen_tree.children if kid.root in
+            params['BNF_GRAMMAR'].non_terminals]:
+        # Mutate a new subtree.
+        generate_tree(child, [], [], "random", 0, 0, 0,
+                      chosen_tree.max_depth - 1)
+    
+    return ind_tree
+
+
+def semantic_hillclimb_mutate(ind_tree):
+    """
+    Creates a list of all nodes and picks one node at random to mutate.
+    Because we have a list of all nodes, we can (but currently don't)
+    choose what kind of nodes to mutate on. Handy.
+
+    :param ind_tree: The full tree of an individual.
+    :return: The full mutated tree and the associated genome.
+    """
+    
+    # Find the list of nodes we can mutate from.
+    targets = ind_tree.get_target_nodes([], target=params[
+        'BNF_GRAMMAR'].non_terminals)
+    
+    available = [node for node in targets if not node.semantic_lock]
+    
+    if available:
+        # Pick a node.
+        chosen_tree = choice(available)
+        
+        # Find number of production choices for root node.
+        var = params['BNF_GRAMMAR'].non_terminals[chosen_tree.root]['b_factor']
+        
+        # Find how big of a change can be made to the genome.
+        step = max(1, int(var*params['HILLCLIMB_SLOPE']))
+        
+        # Set the depth limits for the new subtree.
+        chosen_tree.max_depth = params['MAX_TREE_DEPTH'] - chosen_tree.depth
+                
+        # Generate new codon
+        new_codon = chosen_tree.codon + choice(range(-step, step))
+        
+        # Set the new codon
+        chosen_tree.codon = new_codon
+
+        # Select the index of the correct production from the list.
+        selection = new_codon % \
+                    params['BNF_GRAMMAR'].rules[chosen_tree.root]['no_choices']
+
+        # Set the chosen production
+        new_choice = params['BNF_GRAMMAR'].rules[chosen_tree.root][
+            'choices'][selection]
+        
+        # Remove old children
+        chosen_tree.children = []
+   
+        for symbol in new_choice['choice']:
+            # Add children to the derivation tree by creating a new instance
+            # of the representation.tree.Tree class for each child.
+
+            chosen_tree.children.append(Tree(symbol["symbol"], chosen_tree))
+        
+        for child in [kid for kid in chosen_tree.children if kid.root in
+                params['BNF_GRAMMAR'].non_terminals]:
+                    
+            # Mutate a new subtree.
+            generate_tree(child, [], [], "random", 0, 0, 0,
+                          chosen_tree.max_depth - 1)
+    
+    return ind_tree
+
+
+def leaf_mutate(ind_tree):
+    """
+    Creates a list of all nodes and picks one node at random to mutate.
+    Because we have a list of all nodes, we can (but currently don't)
+    choose what kind of nodes to mutate on. Handy.
+
+    :param ind_tree: The full tree of an individual.
+    :return: The full mutated tree and the associated genome.
+    """
+    
+    target = params['BNF_GRAMMAR'].non_terminals
+    l_target = [i for i in target if target[i]['min_steps'] == 1]
+    
+    # Find the list of nodes we can mutate from.
+    targets = ind_tree.get_target_nodes([], target=l_target)
+    
+    # Pick a node.
+    new_tree = choice(targets)
+    
+    # Set the depth limits for the new subtree.
+    new_tree.max_depth = params['MAX_TREE_DEPTH'] - new_tree.depth
+    
+    # Mutate a new subtree.
+    generate_tree(new_tree, [], [], "random", 0, 0, 0, new_tree.max_depth)
+    
+    return ind_tree
+
+
+def hillclimb(ind):
+    """
+    Mutate the individual by selecting a random subtree to mutate, then by
+    mutating the CODON of that subtree up or down a number of steps (based
+    on a probability distribution), and then mapping a new subtree from that
+    new codon. Allows for hillclimbing local mutations
+    
+    :param ind: An individual to be mutated.
+    :return: A mutated individual.
+    """
+
+    # Save the tail of the genome.
+    tail = ind.genome[ind.used_codons:]
+
+    # Allows for multiple mutation events should that be desired.
+    for i in range(params['MUTATION_EVENTS']):
+        if params['SEMANTIC_LOCK']:
+            ind.tree = semantic_hillclimb_mutate(ind.tree)
+        else:
+            ind.tree = hillclimb_mutate(ind.tree)
+
+    # Re-build a new individual with the newly mutated genetic information.
+    ind = individual.Individual(None, ind.tree)
+
+    # Add in the previous tail.
+    ind.genome = ind.genome + tail
+
+    return ind