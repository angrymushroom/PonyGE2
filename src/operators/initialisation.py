from math import floor
from random import shuffle, randint

from algorithm.parameters import params
from representation import individual
from representation.derivation import generate_tree, pi_grow
from representation.tree import Tree
from utilities.representation.python_filter import python_filter


def sample_genome():
    """
    Generate a random genome, uniformly.
    
    :return: A randomly generated genome.
    """
    genome = [randint(0, params['CODON_SIZE']) for _ in
              range(params['INIT_GENOME_LENGTH'])]
    return genome


def uniform_genome(size):
    """
    Create a population of individuals by sampling genomes uniformly.

    :param size: The size of the required population.
    :return: A full population composed of randomly generated individuals.
    """

    return [individual.Individual(sample_genome(), None) for _ in range(size)]


<<<<<<< HEAD
def seed_only(size):
    population = []
    # Include seed genome if defined
    if 'SEED_GENOME' in params and params['SEED_GENOME']:
        seed_ind = individual.Individual(params['SEED_GENOME'], None)
        print("Seed Individual: " + seed_ind.phenotype)
        while len(population)<size:
            population.append(seed_ind)
        params['MAX_TREE_DEPTH'] = len(seed_ind.genome) * 3
        print("Setting MAX_TREE_DEPTH to {}".format(params['MAX_TREE_DEPTH']))
        print("S")

    else:
        print("Using seed_only initialisation without SEED_INDIVIDUAL")
        exit()
    return population
=======
def uniform_tree(size):
    """
    Create a population of individuals by generating random derivation trees.
     
    :param size: The size of the required population.
    :return: A full population composed of randomly generated individuals.
    """
    
    return [generate_ind_tree(params['MAX_TREE_DEPTH'],
                              "random") for _ in range(size)]
    

def seed_initialisation(size):
    """
    Create a population of size where all individuals are the same seeded
    individual.
    
    :param size: The size of the required population.
    :return: A full population composed of the seeded individual.
    """
    
    # Include seed genome if defined
    if params['SEED_GENOME']:
        
        # A genome has been specified as the seed. Check if ind is valid.
        test_ind = individual.Individual(params['SEED_GENOME'], None)
        
        if test_ind.invalid:
            s = "operators.initialisation.seed_initialisation\n" \
                "Error: SEED_GENOME maps to an invalid PonyGE individual."
            raise Exception(s)

        # Map to individual.
        return [individual.Individual(params['SEED_GENOME'],
                                      None) for _ in range(size)]

    elif params['SEED_INDIVIDUAL']:
        # A full individual has been specified as the seed.
        
        if not isinstance(params['SEED_INDIVIDUAL'], individual.Individual):
            # The seed object is not a PonyGE individual.
            s = "operators.initialisation.seed_initialisation\n" \
                "Error: SEED_INDIVIDUAL is not a PonyGE individual."
            raise Exception(s)
        
        else:
            # Return population of seed individuals.
            return [params['SEED_INDIVIDUAL'].deep_copy() for _ in range(size)]
    
    else:
        # No seed individual specified.
        s = "operators.initialisation.seed_initialisation\n" \
            "Error: No seed individual specified for seed initialisation."
        raise Exception(s)
    
>>>>>>> 806dfc2a

def rhh(size):
    """
    Create a population of size using ramped half and half (or sensible
    initialisation) and return.

    :param size: The size of the required population.
    :return: A full population of individuals.
    """

    # Calculate the range of depths to ramp individuals from.
    depths = range(params['BNF_GRAMMAR'].min_ramp + 1,
                   params['MAX_INIT_TREE_DEPTH']+1)
    population = []

    if size < 2:
        # If the population size is too small, can't use RHH initialisation.
        print("Error: population size too small for RHH initialisation.")
        print("Returning randomly built trees.")
        return [individual.Individual(sample_genome(), None)
                for _ in range(size)]

    elif not depths:
        # If we have no depths to ramp from, then params['MAX_INIT_DEPTH'] is
        # set too low for the specified grammar.
        s = "operators.initialisation.rhh\n" \
            "Error: Maximum initialisation depth too low for specified " \
            "grammar."
        raise Exception(s)

    else:
        if size % 2:
            # Population size is odd, need an even population for RHH
            # initialisation.
            size += 1
            print("Warning: Specified population size is odd, "
                  "RHH initialisation requires an even population size. "
                  "Incrementing population size by 1.")

        if size/2 < len(depths):
            # The population size is too small to fully cover all ramping
            # depths. Only ramp to the number of depths we can reach.
            depths = depths[:int(size/2)]

        # Calculate how many individuals are to be generated by each
        # initialisation method.
        times = int(floor((size/2)/len(depths)))
        remainder = int(size/2 - (times * len(depths)))

        # Iterate over depths.
        for depth in depths:
            # Iterate over number of required individuals per depth.
            for i in range(times):

                # Generate individual using "Grow"
                ind = generate_ind_tree(depth, "random")

                # Append individual to population
                population.append(ind)

                # Generate individual using "Full"
                ind = generate_ind_tree(depth, "full")

                # Append individual to population
                population.append(ind)

        if remainder:
            # The full "size" individuals were not generated. The population
            # will be completed with individuals of random depths.
            depths = list(depths)
            shuffle(depths)

        for i in range(remainder):
            depth = depths.pop()

            # Generate individual using "Grow"
            ind = generate_ind_tree(depth, "random")

            # Append individual to population
            population.append(ind)

            # Generate individual using "Full"
            ind = generate_ind_tree(depth, "full")

            # Append individual to population
            population.append(ind)
            
        # Include seed genome if defined
        if 'SEED_GENOME' in params and params['SEED_GENOME']:
            seed_ind = individual.Individual(params['SEED_GENOME'], None)
            print("Seed Individual: " + seed_ind.phenotype)
            population[0] = seed_ind
            params['MAX_TREE_DEPTH'] = len(seed_ind.genome) * 3
            print("Setting MAX_TREE_DEPTH to {}".format(params['MAX_TREE_DEPTH']))
            print("S")
            
        return population

def PI_grow(size):
    """
    Create a population of size using Position Independent Grow and return.

    :param size: The size of the required population.
    :return: A full population of individuals.
    """

    # Calculate the range of depths to ramp individuals from.
    depths = range(params['BNF_GRAMMAR'].min_ramp + 1,
                   params['MAX_INIT_TREE_DEPTH']+1)
    population = []

    if size < 2:
        # If the population size is too small, can't use PI Grow
        # initialisation.
        print("Error: population size too small for PI Grow initialisation.")
        print("Returning randomly built trees.")
        return [individual.Individual(sample_genome(), None)
                for _ in range(size)]

    elif not depths:
        # If we have no depths to ramp from, then params['MAX_INIT_DEPTH'] is
        # set too low for the specified grammar.
        s = "operators.initialisation.PI_grow\n" \
            "Error: Maximum initialisation depth too low for specified " \
            "grammar."
        raise Exception(s)

    else:
        if size < len(depths):
            # The population size is too small to fully cover all ramping
            # depths. Only ramp to the number of depths we can reach.
            depths = depths[:int(size)]

        # Calculate how many individuals are to be generated by each
        # initialisation method.
        times = int(floor(size/len(depths)))
        remainder = int(size - (times * len(depths)))

        # Iterate over depths.
        for depth in depths:
            # Iterate over number of required individuals per depth.
            for i in range(times):

                # Generate individual using "Grow"
                ind = generate_PI_ind_tree(depth)

                # Append individual to population
                population.append(ind)

        if remainder:
            # The full "size" individuals were not generated. The population
            #  will be completed with individuals of random depths.
            depths = list(depths)
            shuffle(depths)

        for i in range(remainder):
            depth = depths.pop()

            # Generate individual using "Grow"
            ind = generate_PI_ind_tree(depth)

            # Append individual to population
            population.append(ind)

        # Include seed genome if defined # TODO refactor this duplicate code!
        if 'SEED_GENOME' in params and params['SEED_GENOME']:
            seed_ind = individual.Individual(params['SEED_GENOME'], None)
            print("Seed Individual: " + seed_ind.phenotype)
            population[0] = seed_ind
            params['MAX_TREE_DEPTH'] = len(seed_ind.genome) * 3
            print("Setting MAX_TREE_DEPTH to {}".format(params['MAX_TREE_DEPTH']))
            print("S")

        return population


def generate_ind_tree(max_depth, method):
    """
    Generate an individual using a given subtree initialisation method.

    :param max_depth: The maximum depth for the initialised subtree.
    :param method: The method of subtree initialisation required.
    :return: A fully built individual.
    """

    # Initialise an instance of the tree class
    ind_tree = Tree(str(params['BNF_GRAMMAR'].start_rule["symbol"]), None)

    # Generate a tree
    genome, output, nodes, _, depth = generate_tree(ind_tree, [], [], method,
                                                    0, 0, 0, max_depth)

    # Get remaining individual information
    phenotype, invalid, used_cod = "".join(output), False, len(genome)

    if params['BNF_GRAMMAR'].python_mode:
        # Grammar contains python code

        phenotype = python_filter(phenotype)

    # Initialise individual
    ind = individual.Individual(genome, ind_tree, map_ind=False)

    # Set individual parameters
    ind.phenotype, ind.nodes = phenotype, nodes
    ind.depth, ind.used_codons, ind.invalid = depth, used_cod, invalid

    # Generate random tail for genome.
    if params['TAILS']:
        ind.genome = genome + [randint(0, params['CODON_SIZE']) for _ in
                               range(int(ind.used_codons / 2))]
    else:
        ind.genome = genome

    return ind


def generate_PI_ind_tree(max_depth):
    """
    Generate an individual using a given Position Independent subtree
    initialisation method.

    :param max_depth: The maximum depth for the initialised subtree.
    :return: A fully built individual.
    """

    # Initialise an instance of the tree class
    ind_tree = Tree(str(params['BNF_GRAMMAR'].start_rule["symbol"]), None)

    # Generate a tree
    genome, output, nodes, depth = pi_grow(ind_tree, max_depth)

    # Get remaining individual information
    phenotype, invalid, used_cod = "".join(output), False, len(genome)

    if params['BNF_GRAMMAR'].python_mode:
        # Grammar contains python code

        phenotype = python_filter(phenotype)

    # Initialise individual
    ind = individual.Individual(genome, ind_tree, map_ind=False)

    # Set individual parameters
    ind.phenotype, ind.nodes = phenotype, nodes
    ind.depth, ind.used_codons, ind.invalid = depth, used_cod, invalid

    # Generate random tail for genome.
    ind.genome = genome + [randint(0, params['CODON_SIZE']) for
                           _ in range(int(ind.used_codons / 2))]

    return ind


# Set ramping attributes for ramped initialisers.
PI_grow.ramping = True
rhh.ramping = True<|MERGE_RESOLUTION|>--- conflicted
+++ resolved
@@ -29,8 +29,7 @@
 
     return [individual.Individual(sample_genome(), None) for _ in range(size)]
 
-
-<<<<<<< HEAD
+# this is here only for compatibility with existing experiments. Should be replaced by use of seed_initialisation
 def seed_only(size):
     population = []
     # Include seed genome if defined
@@ -47,7 +46,7 @@
         print("Using seed_only initialisation without SEED_INDIVIDUAL")
         exit()
     return population
-=======
+
 def uniform_tree(size):
     """
     Create a population of individuals by generating random derivation trees.
@@ -59,7 +58,6 @@
     return [generate_ind_tree(params['MAX_TREE_DEPTH'],
                               "random") for _ in range(size)]
     
-
 def seed_initialisation(size):
     """
     Create a population of size where all individuals are the same seeded
@@ -102,8 +100,6 @@
         s = "operators.initialisation.seed_initialisation\n" \
             "Error: No seed individual specified for seed initialisation."
         raise Exception(s)
-    
->>>>>>> 806dfc2a
 
 def rhh(size):
     """
