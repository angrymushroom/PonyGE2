from multiprocessing import Pool

from algorithm.parameters import params
from fitness.default_fitness import default_fitness
from stats.stats import stats
from utilities.stats.trackers import cache


def evaluate_fitness(individuals):
    """
    Evaluate an entire population of individuals. Invalid individuals are given
    a default bad fitness. If params['CACHE'] is specified then individuals
    have their fitness stored in a dictionary called utilities.trackers.cache.
    Dictionary keys are the string of the phenotype.
    There are currently three options for use with the cache:
        1. If params['LOOKUP_FITNESS'] is specified (default case if
           params['CACHE'] is specified), individuals which have already been
           evaluated have their previous fitness read directly from the cache,
           thus saving fitness evaluations.
        2. If params['LOOKUP_BAD_FITNESS'] is specified, individuals which
           have already been evaluated are given a default bad fitness.
        3. If params['MUTATE_DUPLICATES'] is specified, individuals which
           have already been evaluated are mutated to produce new unique
           individuals which have not been encountered yet by the search
           process.
    
    :param individuals: A population of individuals to be evaluated.
    :return: A population of fully evaluated individuals.
    """

    results, pool = [], None
    if params['MULTICORE']:
        # Initialise a pool of jobs for multicore process workers.
        pool = Pool(processes=params['CORES'], maxtasksperchild=1)

    for name, ind in enumerate(individuals):
        ind.name = name
<<<<<<< HEAD
        
=======
    
>>>>>>> ebbbc82a
        # Iterate over all individuals in the population.
        if ind.invalid:
            # Invalid individuals cannot be evaluated and are given a bad
            # default fitness.
            ind.fitness = default_fitness(params['FITNESS_FUNCTION'].maximise)
            stats['invalids'] += 1
        
        else:
            eval_ind = True

            # Valid individuals can be evaluated.
            if params['CACHE'] and ind.phenotype in cache:
                # The individual has been encountered before in
                # the utilities.trackers.cache.

                if params['LOOKUP_FITNESS']:
                    # Set the fitness as the previous fitness from the
                    # cache.
                    ind.fitness = cache[ind.phenotype]
                    eval_ind = False

                elif params['LOOKUP_BAD_FITNESS']:
                    # Give the individual a bad default fitness.
                    ind.fitness = default_fitness(
                        params['FITNESS_FUNCTION'].maximise)
                    eval_ind = False

                elif params['MUTATE_DUPLICATES']:
                    # Mutate the individual to produce a new phenotype
                    # which has not been encountered yet.
                    while (not ind.phenotype) or ind.phenotype in cache:
                        ind = params['MUTATION'](ind)
                        stats['regens'] += 1

            if eval_ind:
                results = eval_or_append(ind, results, pool)

    if params['MULTICORE']:
        for result in results:
            # Execute all jobs in the pool.
            ind = result.get()
        
            # Set the fitness of the evaluated individual by placing the
            # evaluated individual back into the population.
            individuals[ind.name] = ind
        
            # Add the evaluated individual to the cache.
            cache[ind.phenotype] = ind.fitness
<<<<<<< HEAD
        
        # Close the workers pool (otherwise they'll live on forever).
=======
>>>>>>> ebbbc82a
        pool.close()

    return individuals


def eval_or_append(ind, results, pool):
    """
    Evaluates an individual if sequential evaluation is being used. If
    multi-core parallel evaluation is being used, adds the individual to the
    pool to be evaluated.
    
    :param ind: An individual to be evaluated.
    :param results: A list of individuals to be evaluated by the multicore
    pool of workers.
    :param pool: A pool of workers for multicore evaluation.
    :return: The evaluated individual or the list of individuals to be
    evaluated.
    """

    if params['MULTICORE']:
        # Add the individual to the pool of jobs.
        results.append(pool.apply_async(ind.evaluate, ()))
        return results
    else:
        # Evaluate the individual.
        ind.evaluate()
        
        if params['CACHE']:
            # The phenotype string of the individual does not appear
            # in the cache, it must be evaluated and added to the
            # cache.
            cache[ind.phenotype] = ind.fitness<|MERGE_RESOLUTION|>--- conflicted
+++ resolved
@@ -23,7 +23,7 @@
            have already been evaluated are mutated to produce new unique
            individuals which have not been encountered yet by the search
            process.
-    
+
     :param individuals: A population of individuals to be evaluated.
     :return: A population of fully evaluated individuals.
     """
@@ -35,18 +35,14 @@
 
     for name, ind in enumerate(individuals):
         ind.name = name
-<<<<<<< HEAD
-        
-=======
-    
->>>>>>> ebbbc82a
+
         # Iterate over all individuals in the population.
         if ind.invalid:
             # Invalid individuals cannot be evaluated and are given a bad
             # default fitness.
             ind.fitness = default_fitness(params['FITNESS_FUNCTION'].maximise)
             stats['invalids'] += 1
-        
+
         else:
             eval_ind = True
 
@@ -81,18 +77,15 @@
         for result in results:
             # Execute all jobs in the pool.
             ind = result.get()
-        
+
             # Set the fitness of the evaluated individual by placing the
             # evaluated individual back into the population.
             individuals[ind.name] = ind
-        
+
             # Add the evaluated individual to the cache.
             cache[ind.phenotype] = ind.fitness
-<<<<<<< HEAD
-        
+
         # Close the workers pool (otherwise they'll live on forever).
-=======
->>>>>>> ebbbc82a
         pool.close()
 
     return individuals
@@ -103,7 +96,7 @@
     Evaluates an individual if sequential evaluation is being used. If
     multi-core parallel evaluation is being used, adds the individual to the
     pool to be evaluated.
-    
+
     :param ind: An individual to be evaluated.
     :param results: A list of individuals to be evaluated by the multicore
     pool of workers.
@@ -119,7 +112,7 @@
     else:
         # Evaluate the individual.
         ind.evaluate()
-        
+
         if params['CACHE']:
             # The phenotype string of the individual does not appear
             # in the cache, it must be evaluated and added to the
