from math import floor
from re import finditer, DOTALL, MULTILINE
from sys import maxsize

from algorithm.parameters import params


class Grammar(object):
    """
    Parser for Backus-Naur Form (BNF) Context-Free Grammars.
    """
    
    NT = "NT"  # Non Terminal
    T = "T"  # Terminal
    
    def __init__(self, file_name):
        """
        Initialises an instance of the grammar class. This instance is used
        to parse a given file_name grammar.

        :param file_name: A specified BNF grammar file.
        """
        
        if file_name.endswith("pybnf"):
            # Use python filter for parsing grammar output as grammar output
            # contains indented python code.
            self.python_mode = True
        
        else:
            # No need to filter/interpret grammar output, individual
            # phenotypes can be evaluated as normal.
            self.python_mode = False
        
        # Initialise empty dict for all production rules in the grammar.
        # Initialise empty dict of permutations of solutions possible at
        # each derivation tree depth.
        self.rules, self.permutations = {}, {}
        
        # Initialise dicts for terminals and non terminals, set params.
        self.non_terminals, self.terminals = {}, []
        self.start_rule, self.codon_size = None, params['CODON_SIZE']
        
        # Set regular expressions for parsing BNF grammar.
        self.ruleregex = '(?P<rulename><\S+>)\s*::=\s*(?P<production>(?:(?=\#)\#[^\r\n]*|(?!<\S+>\s*::=).+?)+)'
        self.productionregex = '(?=\#)(?:\#.*$)|(?!\#)\s*(?P<production>(?:[^\'\"\|\#]+|\'.*?\'|".*?")+)'
        self.productionpartsregex = '\ *([\r\n]+)\ *|([^\'"<\r\n]+)|\'(.*?)\'|"(.*?)"|(?P<subrule><[^>|\s]+>)|([<]+)'
        
        # Read in BNF grammar, set production rules, terminals and
        # non-terminals.
        self.read_bnf_file(file_name)
        
        # Check the minimum depths of all non-terminals in the grammar.
        self.check_depths()
        
        # Check which non-terminals are recursive.
        self.check_recursion(self.start_rule[0], [])
        
        # Set the minimum path and maximum arity of the grammar.
        self.set_arity()
        
        # Calculate the total number of derivation tree permutations and
        # combinations that can be created by a grammar at a range of depths.
        self.check_permutations()

        # Set the minimum depth at which ramping can start where we can have
        # unique solutions (no duplicates).
        self.get_min_ramp_depth()
    
    def read_bnf_file(self, file_name):
        """
        Read a grammar file in BNF format. Parses the grammar and saves a
        dict of all production rules and their possible choices.

        :param file_name: A specified BNF grammar file.
        :return: Nothing.
        """
        
        with open(file_name, 'r') as bnf:
            # Read the whole grammar file.
            content = bnf.read()
            
            for rule in finditer(self.ruleregex, content, DOTALL):
                # Find all rules in the grammar
                
                if self.start_rule is None:
                    # Set the first rule found as the start rule.
                    self.start_rule = (rule.group('rulename'), self.NT)
                
                # Create and add a new rule.
                self.non_terminals[rule.group('rulename')] = {
                    'id': rule.group('rulename'),
                    'min_steps': maxsize,
                    'expanded': False,
                    'recursive': True,
                    'b_factor': 0}
                
                # Initialise empty list of all production choices for this
                # rule.
                tmp_productions = []
                
                for p in finditer(self.productionregex,
                                  rule.group('production'), MULTILINE):
                    # Split production choices of a rule.
                    
                    if p.group('production') is None or p.group(
                            'production').isspace():
                        # Skip to the next iteration of the loop if the
                        # current "p" production is None or blank space.
                        continue
                    
                    tmp_production, terminalparts = [], ''
                    
                    for sub_p in finditer(self.productionpartsregex,
                                          p.group('production').strip()):
                        # Split production into terminal and non terminal
                        # symbols.
                        
                        if sub_p.group('subrule'):
                            if terminalparts:
                                # Terminal symbol is to be appended to the
                                # terminals dictionary.
                                symbol = [terminalparts, self.T, 0, False]
                                tmp_production.append(symbol)
                                self.terminals.append(terminalparts)
                                terminalparts = ''
                            
                            tmp_production.append(
                                [sub_p.group('subrule'), self.NT])
                        
                        else:
                            # Unescape special characters (\n, \t etc.)
                            terminalparts += ''.join(
                                [part.encode().decode('unicode-escape') for
                                 part in sub_p.groups() if part])
                    
                    if terminalparts:
                        # Terminal symbol is to be appended to the terminals
                        # dictionary.
                        symbol = [terminalparts, self.T, 0, False]
                        tmp_production.append(symbol)
                        self.terminals.append(terminalparts)
                    tmp_productions.append(tmp_production)
                
                if not rule.group('rulename') in self.rules:
                    # Add new production rule to the rules dictionary if not
                    # already there.
                    self.rules[rule.group('rulename')] = tmp_productions
                    
                    if len(tmp_productions) == 1:
                        # Unit productions.
                        print("Warning: Grammar contains unit production "
                              "for production rule", rule.group('rulename'))
                        print("       Unit productions consume GE codons.")
                else:
                    # Conflicting rules with the same name.
                    raise ValueError("lhs should be unique",
                                     rule.group('rulename'))
    
    def check_depths(self):
<<<<<<< HEAD
        """
        Run through a grammar and find out the minimum distance from each
        NT to the nearest T. Useful for initialisation methods where we
        need to know how far away we are from fully expanding a tree
        relative to where we are in the tree and what the depth limit is.
            
        :return: Nothing.
        """
        
        # Initialise graph and counter for checking minimum steps to Ts for
        # each NT.
        counter, graph = 1, []
        
        for rule in sorted(self.rules.keys()):
            # Iterate over all NTs.
            choices = self.rules[rule]
            
            # Set branching factor for each NT.
            self.non_terminals[rule]['b_factor'] = len(choices)
            
            for choice in choices:
                # Add a new edge to our graph list.
                graph.append([rule, choice])
        
        while graph:
            removeset = set()
            for edge in graph:
                # Find edges which either connect to terminals or nodes
                # which are fully expanded.
                if all([sy[1] == self.T or self.non_terminals[sy[0]][
                    'expanded'] for sy in edge[1]]):
                    removeset.add(edge[0])
            
            for s in removeset:
                # These NTs are now expanded and have their correct minimum
                # path set.
                self.non_terminals[s]['expanded'] = True
                self.non_terminals[s]['min_steps'] = counter
            
            # Create new graph list and increment counter.
            graph = [e for e in graph if e[0] not in removeset]
            counter += 1
    
    def check_recursion(self, cur_symbol, seen):
        """
        Traverses the grammar recursively and sets the properties of each rule.

        :param cur_symbol: symbol to check.
        :param seen: Contains already checked symbols in the current traversal.
        :return: Boolean stating whether or not cur_symbol is recursive.
        """
        
        if cur_symbol not in self.non_terminals.keys():
            # Current symbol is a T.
            return False
        
        if cur_symbol in seen:
            # Current symbol has already been seen, is recursive.
            return True

        # Append current symbol to seen list.
        seen.append(cur_symbol)
        
        # Get choices of current symbol.
        choices, nt = self.rules[cur_symbol], self.non_terminals[cur_symbol]
        
        recursive = False
        for choice in choices:
            for symbol in choice:
                # Recurse over choices.
                recursive_symbol = self.check_recursion(symbol[0], seen)
                recursive = recursive or recursive_symbol
        
        # Set recursive properties.
        nt['recursive'] = recursive
        seen.remove(cur_symbol)
        
        return nt['recursive']
    
    def set_arity(self):
        """
        Set the minimum path of the grammar, i.e. the smallest legal
        solution that can be generated.

        Set the maximum arity of the grammar, i.e. the longest path to a
        terminal from any non-terminal.

        :return: Nothing
        """
        
        # Set the minimum path of the grammar as the minimum steps to a
        # terminal from the start rule.
        self.min_path = self.non_terminals[self.start_rule[0]]['min_steps']
        
        # Initialise the maximum arity of the grammar to 0.
        self.max_arity = 0
=======
        """ Run through a grammar and find out the minimum distance from each
            NT to the nearest T. Useful for initialisation methods where we
            need to know how far away we are from fully expanding a tree
            relative to where we are in the tree and what the depth limit is.

            For each NT in self.non_terminals we have:
             - 'id':        the NT itself
             - 'min_steps': its minimum distance to the nearest T (i.e. its
                            minimum distance to full expansion
             - 'expanded':  a boolean indicator for whether or not it is fully
                            expanded
             - 'b_factor':  the branching factor of the NT (now many choices
                            does  the rule have)
             - 'recursive': is the NT recursive
         """
>>>>>>> 939a0417
        
        # Initialise graph and counter for checking minimum steps to Ts for
        # each NT.
        counter, graph = 1, []
        
<<<<<<< HEAD
        for rule in self.rules:
            for prod in self.rules[rule]:
                for sym in [i for i in prod if i[1] == self.NT]:
                    sym.append(self.non_terminals[sym[0]]['recursive'])
    
=======
        for rule in sorted(self.rules.keys()):
            # Iterate over all NTs.
            choices = self.rules[rule]
            
            # Set branching factor for each NT.
            self.non_terminals[rule]['b_factor'] = len(choices)

            for choice in choices:
                # Add a new edge to our graph list.
                graph.append([rule, choice])
        
        while graph:
            removeset = set()
            for edge in graph:
                if all([sy[1] == self.T or self.non_terminals[sy[0]]['expanded'] for sy in edge[1]]):
                    removeset.add(edge[0])
            for s in removeset:
                self.non_terminals[s]['expanded'] = True
                self.non_terminals[s]['min_steps'] = counter
            graph = [e for e in graph if e[0] not in removeset]
            counter += 1

    def check_recursion(self, cur_symbol, seen):
        """
        Traverses the grammar recursively and sets the properties of each rule.

        :param cur_symbol: symbol to check
        :param seen: Contains already checked symbols in the current traversal
        :return: tuple containing depth of the cur_symbol and if cur_symbol is
        recursive
        """
        if cur_symbol not in self.non_terminals.keys():
            return False

        if cur_symbol in seen:
            return True

        nt = self.non_terminals[cur_symbol]

        seen.append(cur_symbol)
        choices = self.rules[cur_symbol]
        recursive = False
        for choice in choices:
            for symbol in choice:
                recursive_symbol = self.check_recursion(symbol[0], seen)
                recursive = recursive or recursive_symbol
                
        nt['recursive'] = recursive
        seen.remove(cur_symbol)
        return nt['recursive']

    def set_arity(self):
        """
        Set the minimum path of the grammar, i.e. the smallest legal
        solution that can be generated.
        
        Set the maximum arity of the grammar, i.e. the longest path to a
        terminal from any non-terminal.
        
        :return: Nothing
        """
        
        # Set the minimum path of the grammar as the minimum steps to a
        # terminal from the start rule.
        self.min_path = self.non_terminals[self.start_rule[0]]['min_steps']
    
        # Initialise the maximum arity of the grammar to 0.
        self.max_arity = 0
    
        for NT in self.non_terminals:
            if self.non_terminals[NT]['min_steps'] > self.max_arity:
                # Set the maximum arity of the grammar as the longest path
                # to a T from any NT.
                self.max_arity = self.non_terminals[NT]['min_steps']
    
        for rule in self.rules:
            for prod in self.rules[rule]:
                for sym in [i for i in prod if i[1] == self.NT]:
                    sym.append(self.non_terminals[sym[0]]['min_steps'])
    
        for rule in self.rules:
            for prod in self.rules[rule]:
                for sym in [i for i in prod if i[1] == self.NT]:
                    sym.append(self.non_terminals[sym[0]]['recursive'])

>>>>>>> 939a0417
    def check_permutations(self, ramps=5):
        """ Calculates how many possible derivation tree combinations can be
            created from the given grammar at a specified depth. Only returns
            possible combinations at the specific given depth (if there are no
            possible permutations for a given depth, will return 0).
        """
        
        perms_list = []
        if self.max_arity > self.min_path:
            for i in range(max((self.max_arity + 1 - self.min_path), ramps)):
                x = self.check_all_permutations(i + self.min_path)
                perms_list.append(x)
                if i > 0:
                    perms_list[i] -= sum(perms_list[:i])
                    self.permutations[i + self.min_path] -= sum(perms_list[:i])
        else:
            for i in range(ramps):
                x = self.check_all_permutations(i + self.min_path)
                perms_list.append(x)
                if i > 0:
                    perms_list[i] -= sum(perms_list[:i])
                    self.permutations[i + self.min_path] -= sum(perms_list[:i])
    
    def check_all_permutations(self, depth):
        """ Calculates how many possible derivation tree combinations can be
            created from the given grammar at a specified depth. Returns all
            possible combinations at the specific given depth including those
            depths below the given depth.
        """
        
        if depth < self.min_path:
            # There is a bug somewhere that is looking for a tree smaller than
            # any we can create
            print("Error: cannot check permutations for tree smaller than the "
                  "minimum size")
            quit()
        if depth in self.permutations.keys():
            return self.permutations[depth]
        else:
            pos = 0
            depth_per_symbol_trees = {}
            productions = []
            for NT in self.non_terminals:
                a = self.non_terminals[NT]
                for rule in self.rules[a['id']]:
                    if any([prod[1] is self.NT for prod in rule]):
                        productions.append(rule)
            
            start_symbols = self.rules[self.start_rule[0]]
            
            for prod in productions:
                depth_per_symbol_trees[str(prod)] = {}
            
            for i in range(2, depth + 1):
                # Find all the possible permutations from depth of min_path up
                # to a specified depth
                for ntSymbol in productions:
                    sym_pos = 1
                    for j in ntSymbol:
                        symbol_arity_pos = 0
                        if j[1] is self.NT:
                            for child in self.rules[j[0]]:
                                if len(child) == 1 and child[0][0] in \
                                        self.terminals:
                                    symbol_arity_pos += 1
                                else:
                                    if (i - 1) in depth_per_symbol_trees[
                                        str(child)].keys():
                                        symbol_arity_pos += \
                                        depth_per_symbol_trees[str(child)][
                                            i - 1]
                            sym_pos *= symbol_arity_pos
                    depth_per_symbol_trees[str(ntSymbol)][i] = sym_pos
            
            for sy in start_symbols:
                if str(sy) in depth_per_symbol_trees:
                    pos += depth_per_symbol_trees[str(sy)][depth] if depth in \
                                                                     depth_per_symbol_trees[
                                                                         str(
                                                                             sy)] else 0
                else:
                    pos += 1
            self.permutations[depth] = pos
            return pos
    
    def get_min_ramp_depth(self):
        """
        Find the minimum depth at which ramping can start where we can have
        unique solutions (no duplicates).

        :param self: An instance of the representation.grammar.grammar class.
        :return: The minimum depth at which unuique solutions can be generated
        """
        
        max_tree_deth = params['MAX_TREE_DEPTH']
        size = params['POPULATION_SIZE']
        
        # Specify the range of ramping depths
        depths = range(self.min_path, max_tree_deth + 1)
        
        if size % 2:
            # Population size is odd
            size += 1
        
        if size / 2 < len(depths):
            # The population size is too small to fully cover all ramping
            # depths. Only ramp to the number of depths we can reach.
            depths = depths[:int(size / 2)]
        
        # Find the minimum number of unique solutions required to generate
        # sufficient individuals at each depth.
        unique_start = int(floor(size / len(depths)))
        ramp = None
        
        for i in sorted(self.permutations.keys()):
            # Examine the number of permutations and combinations of unique
            # solutions capable of being generated by a grammar across each
            # depth i.
            if self.permutations[i] > unique_start:
                # If the number of permutations possible at a given depth i is
                # greater than the required number of unique solutions,
                # set the minimum ramp depth and break out of the loop.
                ramp = i
                break
        self.min_ramp = ramp
    
    def __str__(self):
        return "%s %s %s %s" % (self.terminals, self.non_terminals,
                                self.rules, self.start_rule)
<|MERGE_RESOLUTION|>--- conflicted
+++ resolved
@@ -1,500 +1,349 @@
-from math import floor
-from re import finditer, DOTALL, MULTILINE
-from sys import maxsize
-
-from algorithm.parameters import params
-
-
-class Grammar(object):
-    """
-    Parser for Backus-Naur Form (BNF) Context-Free Grammars.
-    """
-    
-    NT = "NT"  # Non Terminal
-    T = "T"  # Terminal
-    
-    def __init__(self, file_name):
-        """
-        Initialises an instance of the grammar class. This instance is used
-        to parse a given file_name grammar.
-
-        :param file_name: A specified BNF grammar file.
-        """
-        
-        if file_name.endswith("pybnf"):
-            # Use python filter for parsing grammar output as grammar output
-            # contains indented python code.
-            self.python_mode = True
-        
-        else:
-            # No need to filter/interpret grammar output, individual
-            # phenotypes can be evaluated as normal.
-            self.python_mode = False
-        
-        # Initialise empty dict for all production rules in the grammar.
-        # Initialise empty dict of permutations of solutions possible at
-        # each derivation tree depth.
-        self.rules, self.permutations = {}, {}
-        
-        # Initialise dicts for terminals and non terminals, set params.
-        self.non_terminals, self.terminals = {}, []
-        self.start_rule, self.codon_size = None, params['CODON_SIZE']
-        
-        # Set regular expressions for parsing BNF grammar.
-        self.ruleregex = '(?P<rulename><\S+>)\s*::=\s*(?P<production>(?:(?=\#)\#[^\r\n]*|(?!<\S+>\s*::=).+?)+)'
-        self.productionregex = '(?=\#)(?:\#.*$)|(?!\#)\s*(?P<production>(?:[^\'\"\|\#]+|\'.*?\'|".*?")+)'
-        self.productionpartsregex = '\ *([\r\n]+)\ *|([^\'"<\r\n]+)|\'(.*?)\'|"(.*?)"|(?P<subrule><[^>|\s]+>)|([<]+)'
-        
-        # Read in BNF grammar, set production rules, terminals and
-        # non-terminals.
-        self.read_bnf_file(file_name)
-        
-        # Check the minimum depths of all non-terminals in the grammar.
-        self.check_depths()
-        
-        # Check which non-terminals are recursive.
-        self.check_recursion(self.start_rule[0], [])
-        
-        # Set the minimum path and maximum arity of the grammar.
-        self.set_arity()
-        
-        # Calculate the total number of derivation tree permutations and
-        # combinations that can be created by a grammar at a range of depths.
-        self.check_permutations()
-
-        # Set the minimum depth at which ramping can start where we can have
-        # unique solutions (no duplicates).
-        self.get_min_ramp_depth()
-    
-    def read_bnf_file(self, file_name):
-        """
-        Read a grammar file in BNF format. Parses the grammar and saves a
-        dict of all production rules and their possible choices.
-
-        :param file_name: A specified BNF grammar file.
-        :return: Nothing.
-        """
-        
-        with open(file_name, 'r') as bnf:
-            # Read the whole grammar file.
-            content = bnf.read()
-            
-            for rule in finditer(self.ruleregex, content, DOTALL):
-                # Find all rules in the grammar
-                
-                if self.start_rule is None:
-                    # Set the first rule found as the start rule.
-                    self.start_rule = (rule.group('rulename'), self.NT)
-                
-                # Create and add a new rule.
-                self.non_terminals[rule.group('rulename')] = {
-                    'id': rule.group('rulename'),
-                    'min_steps': maxsize,
-                    'expanded': False,
-                    'recursive': True,
-                    'b_factor': 0}
-                
-                # Initialise empty list of all production choices for this
-                # rule.
-                tmp_productions = []
-                
-                for p in finditer(self.productionregex,
-                                  rule.group('production'), MULTILINE):
-                    # Split production choices of a rule.
-                    
-                    if p.group('production') is None or p.group(
-                            'production').isspace():
-                        # Skip to the next iteration of the loop if the
-                        # current "p" production is None or blank space.
-                        continue
-                    
-                    tmp_production, terminalparts = [], ''
-                    
-                    for sub_p in finditer(self.productionpartsregex,
-                                          p.group('production').strip()):
-                        # Split production into terminal and non terminal
-                        # symbols.
-                        
-                        if sub_p.group('subrule'):
-                            if terminalparts:
-                                # Terminal symbol is to be appended to the
-                                # terminals dictionary.
-                                symbol = [terminalparts, self.T, 0, False]
-                                tmp_production.append(symbol)
-                                self.terminals.append(terminalparts)
-                                terminalparts = ''
-                            
-                            tmp_production.append(
-                                [sub_p.group('subrule'), self.NT])
-                        
-                        else:
-                            # Unescape special characters (\n, \t etc.)
-                            terminalparts += ''.join(
-                                [part.encode().decode('unicode-escape') for
-                                 part in sub_p.groups() if part])
-                    
-                    if terminalparts:
-                        # Terminal symbol is to be appended to the terminals
-                        # dictionary.
-                        symbol = [terminalparts, self.T, 0, False]
-                        tmp_production.append(symbol)
-                        self.terminals.append(terminalparts)
-                    tmp_productions.append(tmp_production)
-                
-                if not rule.group('rulename') in self.rules:
-                    # Add new production rule to the rules dictionary if not
-                    # already there.
-                    self.rules[rule.group('rulename')] = tmp_productions
-                    
-                    if len(tmp_productions) == 1:
-                        # Unit productions.
-                        print("Warning: Grammar contains unit production "
-                              "for production rule", rule.group('rulename'))
-                        print("       Unit productions consume GE codons.")
-                else:
-                    # Conflicting rules with the same name.
-                    raise ValueError("lhs should be unique",
-                                     rule.group('rulename'))
-    
-    def check_depths(self):
-<<<<<<< HEAD
-        """
-        Run through a grammar and find out the minimum distance from each
-        NT to the nearest T. Useful for initialisation methods where we
-        need to know how far away we are from fully expanding a tree
-        relative to where we are in the tree and what the depth limit is.
-            
-        :return: Nothing.
-        """
-        
-        # Initialise graph and counter for checking minimum steps to Ts for
-        # each NT.
-        counter, graph = 1, []
-        
-        for rule in sorted(self.rules.keys()):
-            # Iterate over all NTs.
-            choices = self.rules[rule]
-            
-            # Set branching factor for each NT.
-            self.non_terminals[rule]['b_factor'] = len(choices)
-            
-            for choice in choices:
-                # Add a new edge to our graph list.
-                graph.append([rule, choice])
-        
-        while graph:
-            removeset = set()
-            for edge in graph:
-                # Find edges which either connect to terminals or nodes
-                # which are fully expanded.
-                if all([sy[1] == self.T or self.non_terminals[sy[0]][
-                    'expanded'] for sy in edge[1]]):
-                    removeset.add(edge[0])
-            
-            for s in removeset:
-                # These NTs are now expanded and have their correct minimum
-                # path set.
-                self.non_terminals[s]['expanded'] = True
-                self.non_terminals[s]['min_steps'] = counter
-            
-            # Create new graph list and increment counter.
-            graph = [e for e in graph if e[0] not in removeset]
-            counter += 1
-    
-    def check_recursion(self, cur_symbol, seen):
-        """
-        Traverses the grammar recursively and sets the properties of each rule.
-
-        :param cur_symbol: symbol to check.
-        :param seen: Contains already checked symbols in the current traversal.
-        :return: Boolean stating whether or not cur_symbol is recursive.
-        """
-        
-        if cur_symbol not in self.non_terminals.keys():
-            # Current symbol is a T.
-            return False
-        
-        if cur_symbol in seen:
-            # Current symbol has already been seen, is recursive.
-            return True
-
-        # Append current symbol to seen list.
-        seen.append(cur_symbol)
-        
-        # Get choices of current symbol.
-        choices, nt = self.rules[cur_symbol], self.non_terminals[cur_symbol]
-        
-        recursive = False
-        for choice in choices:
-            for symbol in choice:
-                # Recurse over choices.
-                recursive_symbol = self.check_recursion(symbol[0], seen)
-                recursive = recursive or recursive_symbol
-        
-        # Set recursive properties.
-        nt['recursive'] = recursive
-        seen.remove(cur_symbol)
-        
-        return nt['recursive']
-    
-    def set_arity(self):
-        """
-        Set the minimum path of the grammar, i.e. the smallest legal
-        solution that can be generated.
-
-        Set the maximum arity of the grammar, i.e. the longest path to a
-        terminal from any non-terminal.
-
-        :return: Nothing
-        """
-        
-        # Set the minimum path of the grammar as the minimum steps to a
-        # terminal from the start rule.
-        self.min_path = self.non_terminals[self.start_rule[0]]['min_steps']
-        
-        # Initialise the maximum arity of the grammar to 0.
-        self.max_arity = 0
-=======
-        """ Run through a grammar and find out the minimum distance from each
-            NT to the nearest T. Useful for initialisation methods where we
-            need to know how far away we are from fully expanding a tree
-            relative to where we are in the tree and what the depth limit is.
-
-            For each NT in self.non_terminals we have:
-             - 'id':        the NT itself
-             - 'min_steps': its minimum distance to the nearest T (i.e. its
-                            minimum distance to full expansion
-             - 'expanded':  a boolean indicator for whether or not it is fully
-                            expanded
-             - 'b_factor':  the branching factor of the NT (now many choices
-                            does  the rule have)
-             - 'recursive': is the NT recursive
-         """
->>>>>>> 939a0417
-        
-        # Initialise graph and counter for checking minimum steps to Ts for
-        # each NT.
-        counter, graph = 1, []
-        
-<<<<<<< HEAD
-        for rule in self.rules:
-            for prod in self.rules[rule]:
-                for sym in [i for i in prod if i[1] == self.NT]:
-                    sym.append(self.non_terminals[sym[0]]['recursive'])
-    
-=======
-        for rule in sorted(self.rules.keys()):
-            # Iterate over all NTs.
-            choices = self.rules[rule]
-            
-            # Set branching factor for each NT.
-            self.non_terminals[rule]['b_factor'] = len(choices)
-
-            for choice in choices:
-                # Add a new edge to our graph list.
-                graph.append([rule, choice])
-        
-        while graph:
-            removeset = set()
-            for edge in graph:
-                if all([sy[1] == self.T or self.non_terminals[sy[0]]['expanded'] for sy in edge[1]]):
-                    removeset.add(edge[0])
-            for s in removeset:
-                self.non_terminals[s]['expanded'] = True
-                self.non_terminals[s]['min_steps'] = counter
-            graph = [e for e in graph if e[0] not in removeset]
-            counter += 1
-
-    def check_recursion(self, cur_symbol, seen):
-        """
-        Traverses the grammar recursively and sets the properties of each rule.
-
-        :param cur_symbol: symbol to check
-        :param seen: Contains already checked symbols in the current traversal
-        :return: tuple containing depth of the cur_symbol and if cur_symbol is
-        recursive
-        """
-        if cur_symbol not in self.non_terminals.keys():
-            return False
-
-        if cur_symbol in seen:
-            return True
-
-        nt = self.non_terminals[cur_symbol]
-
-        seen.append(cur_symbol)
-        choices = self.rules[cur_symbol]
-        recursive = False
-        for choice in choices:
-            for symbol in choice:
-                recursive_symbol = self.check_recursion(symbol[0], seen)
-                recursive = recursive or recursive_symbol
-                
-        nt['recursive'] = recursive
-        seen.remove(cur_symbol)
-        return nt['recursive']
-
-    def set_arity(self):
-        """
-        Set the minimum path of the grammar, i.e. the smallest legal
-        solution that can be generated.
-        
-        Set the maximum arity of the grammar, i.e. the longest path to a
-        terminal from any non-terminal.
-        
-        :return: Nothing
-        """
-        
-        # Set the minimum path of the grammar as the minimum steps to a
-        # terminal from the start rule.
-        self.min_path = self.non_terminals[self.start_rule[0]]['min_steps']
-    
-        # Initialise the maximum arity of the grammar to 0.
-        self.max_arity = 0
-    
-        for NT in self.non_terminals:
-            if self.non_terminals[NT]['min_steps'] > self.max_arity:
-                # Set the maximum arity of the grammar as the longest path
-                # to a T from any NT.
-                self.max_arity = self.non_terminals[NT]['min_steps']
-    
-        for rule in self.rules:
-            for prod in self.rules[rule]:
-                for sym in [i for i in prod if i[1] == self.NT]:
-                    sym.append(self.non_terminals[sym[0]]['min_steps'])
-    
-        for rule in self.rules:
-            for prod in self.rules[rule]:
-                for sym in [i for i in prod if i[1] == self.NT]:
-                    sym.append(self.non_terminals[sym[0]]['recursive'])
-
->>>>>>> 939a0417
-    def check_permutations(self, ramps=5):
-        """ Calculates how many possible derivation tree combinations can be
-            created from the given grammar at a specified depth. Only returns
-            possible combinations at the specific given depth (if there are no
-            possible permutations for a given depth, will return 0).
-        """
-        
-        perms_list = []
-        if self.max_arity > self.min_path:
-            for i in range(max((self.max_arity + 1 - self.min_path), ramps)):
-                x = self.check_all_permutations(i + self.min_path)
-                perms_list.append(x)
-                if i > 0:
-                    perms_list[i] -= sum(perms_list[:i])
-                    self.permutations[i + self.min_path] -= sum(perms_list[:i])
-        else:
-            for i in range(ramps):
-                x = self.check_all_permutations(i + self.min_path)
-                perms_list.append(x)
-                if i > 0:
-                    perms_list[i] -= sum(perms_list[:i])
-                    self.permutations[i + self.min_path] -= sum(perms_list[:i])
-    
-    def check_all_permutations(self, depth):
-        """ Calculates how many possible derivation tree combinations can be
-            created from the given grammar at a specified depth. Returns all
-            possible combinations at the specific given depth including those
-            depths below the given depth.
-        """
-        
-        if depth < self.min_path:
-            # There is a bug somewhere that is looking for a tree smaller than
-            # any we can create
-            print("Error: cannot check permutations for tree smaller than the "
-                  "minimum size")
-            quit()
-        if depth in self.permutations.keys():
-            return self.permutations[depth]
-        else:
-            pos = 0
-            depth_per_symbol_trees = {}
-            productions = []
-            for NT in self.non_terminals:
-                a = self.non_terminals[NT]
-                for rule in self.rules[a['id']]:
-                    if any([prod[1] is self.NT for prod in rule]):
-                        productions.append(rule)
-            
-            start_symbols = self.rules[self.start_rule[0]]
-            
-            for prod in productions:
-                depth_per_symbol_trees[str(prod)] = {}
-            
-            for i in range(2, depth + 1):
-                # Find all the possible permutations from depth of min_path up
-                # to a specified depth
-                for ntSymbol in productions:
-                    sym_pos = 1
-                    for j in ntSymbol:
-                        symbol_arity_pos = 0
-                        if j[1] is self.NT:
-                            for child in self.rules[j[0]]:
-                                if len(child) == 1 and child[0][0] in \
-                                        self.terminals:
-                                    symbol_arity_pos += 1
-                                else:
-                                    if (i - 1) in depth_per_symbol_trees[
-                                        str(child)].keys():
-                                        symbol_arity_pos += \
-                                        depth_per_symbol_trees[str(child)][
-                                            i - 1]
-                            sym_pos *= symbol_arity_pos
-                    depth_per_symbol_trees[str(ntSymbol)][i] = sym_pos
-            
-            for sy in start_symbols:
-                if str(sy) in depth_per_symbol_trees:
-                    pos += depth_per_symbol_trees[str(sy)][depth] if depth in \
-                                                                     depth_per_symbol_trees[
-                                                                         str(
-                                                                             sy)] else 0
-                else:
-                    pos += 1
-            self.permutations[depth] = pos
-            return pos
-    
-    def get_min_ramp_depth(self):
-        """
-        Find the minimum depth at which ramping can start where we can have
-        unique solutions (no duplicates).
-
-        :param self: An instance of the representation.grammar.grammar class.
-        :return: The minimum depth at which unuique solutions can be generated
-        """
-        
-        max_tree_deth = params['MAX_TREE_DEPTH']
-        size = params['POPULATION_SIZE']
-        
-        # Specify the range of ramping depths
-        depths = range(self.min_path, max_tree_deth + 1)
-        
-        if size % 2:
-            # Population size is odd
-            size += 1
-        
-        if size / 2 < len(depths):
-            # The population size is too small to fully cover all ramping
-            # depths. Only ramp to the number of depths we can reach.
-            depths = depths[:int(size / 2)]
-        
-        # Find the minimum number of unique solutions required to generate
-        # sufficient individuals at each depth.
-        unique_start = int(floor(size / len(depths)))
-        ramp = None
-        
-        for i in sorted(self.permutations.keys()):
-            # Examine the number of permutations and combinations of unique
-            # solutions capable of being generated by a grammar across each
-            # depth i.
-            if self.permutations[i] > unique_start:
-                # If the number of permutations possible at a given depth i is
-                # greater than the required number of unique solutions,
-                # set the minimum ramp depth and break out of the loop.
-                ramp = i
-                break
-        self.min_ramp = ramp
-    
-    def __str__(self):
-        return "%s %s %s %s" % (self.terminals, self.non_terminals,
-                                self.rules, self.start_rule)
+from math import floor
+from re import finditer, DOTALL, MULTILINE
+from sys import maxsize
+
+from algorithm.parameters import params
+
+
+class Grammar(object):
+    """
+    Parser for Backus-Naur Form (BNF) Context-Free Grammars.
+    """
+    
+    NT = "NT"  # Non Terminal
+    T = "T"  # Terminal
+
+    def __init__(self, file_name):
+        """
+        Initialises an instance of the grammar class. This instance is used
+        to parse a given file_name grammar.
+        
+        :param file_name: A specified BNF grammar file.
+        """
+        
+        if file_name.endswith("pybnf"):
+            # Use python filter for parsing grammar output as grammar output
+            # contains indented python code.
+            self.python_mode = True
+        
+        else:
+            # No need to filter/interpret grammar output, individual
+            # phenotypes can be evaluated as normal.
+            self.python_mode = False
+        
+        # Initialise empty dict for all production rules in the grammar.
+        # Initialise empty dict of permutations of solutions possible at
+        # each derivation tree depth.
+        self.rules, self.permutations = {}, {}
+        
+        # Initialise dicts for terminals and non terminals, set params.
+        self.non_terminals, self.terminals = {}, []
+        self.start_rule, self.codon_size = None, params['CODON_SIZE']
+        
+        # Set regular expressions for parsing BNF grammar.
+        self.ruleregex = '(?P<rulename><\S+>)\s*::=\s*(?P<production>(?:(?=\#)\#[^\r\n]*|(?!<\S+>\s*::=).+?)+)'
+        self.productionregex = '(?=\#)(?:\#.*$)|(?!\#)\s*(?P<production>(?:[^\'\"\|\#]+|\'.*?\'|".*?")+)'
+        self.productionpartsregex = '\ *([\r\n]+)\ *|([^\'"<\r\n]+)|\'(.*?)\'|"(.*?)"|(?P<subrule><[^>|\s]+>)|([<]+)'
+        
+        # Read in BNF grammar, set production rules, terminals and
+        # non-terminals.
+        self.read_bnf_file(file_name)
+        
+        # Check
+        self.check_depths()
+        
+        # Calculate the total number of derivation tree permutations and
+        # combinations that can be created by a grammar at a range of depths.
+        self.check_permutations()
+        
+        # Set the minimum depth at which ramping can start where we can have
+        # unique solutions (no duplicates).
+        self.get_min_ramp_depth()
+
+    def read_bnf_file(self, file_name):
+        """
+        Read a grammar file in BNF format. Parses the grammar and saves a
+        dict of all production rules and their possible choices.
+        
+        :param file_name: A specified BNF grammar file.
+        :return: Nothing.
+        """
+
+        with open(file_name, 'r') as bnf:
+            # Read the whole grammar file.
+            content = bnf.read()
+            
+            for rule in finditer(self.ruleregex, content, DOTALL):
+                # Find all rules in the grammar
+
+                if self.start_rule is None:
+                    # Set the first rule found as the start rule.
+                    self.start_rule = (rule.group('rulename'), self.NT)
+                
+                # Create and add a new rule.
+                self.non_terminals[rule.group('rulename')] = {
+                    'id': rule.group('rulename'),
+                    'min_steps': maxsize,
+                    'expanded': False,
+                    'recursive': True,
+                    'permutations': None,
+                    'b_factor': 0}
+                
+                # Initialise empty list of all production choices for this
+                # rule.
+                tmp_productions = []
+
+                for p in finditer(self.productionregex,
+                                  rule.group('production'), MULTILINE):
+                    # Split production choices of a rule.
+
+                    if p.group('production') is None or p.group(
+                            'production').isspace():
+                        # Skip to the next iteration of the loop if the
+                        # current "p" production is None or blank space.
+                        continue
+                        
+                    tmp_production, terminalparts = [], ''
+
+                    for sub_p in finditer(self.productionpartsregex,
+                                          p.group('production').strip()):
+                        # Split production into terminal and non terminal
+                        # symbols.
+                        
+                        if sub_p.group('subrule'):
+                            if terminalparts:
+                                # Terminal symbol is to be appended to the
+                                # terminals dictionary.
+                                symbol = [terminalparts, self.T, 0, False]
+                                tmp_production.append(symbol)
+                                self.terminals.append(terminalparts)
+                                terminalparts = ''
+                            
+                            tmp_production.append(
+                                [sub_p.group('subrule'), self.NT])
+                       
+                        else:
+                            # Unescape special characters (\n, \t etc.)
+                            terminalparts += ''.join(
+                                [part.encode().decode('unicode-escape') for
+                                 part in sub_p.groups() if part])
+
+                    if terminalparts:
+                        # Terminal symbol is to be appended to the terminals
+                        # dictionary.
+                        symbol = [terminalparts, self.T, 0, False]
+                        tmp_production.append(symbol)
+                        self.terminals.append(terminalparts)
+                    tmp_productions.append(tmp_production)
+
+                if not rule.group('rulename') in self.rules:
+                    # Add new production rule to the rules dictionary if not
+                    # already there.
+                    self.rules[rule.group('rulename')] = tmp_productions
+                    
+                    if len(tmp_productions) == 1:
+                        # Unit productions.
+                        print("Warning: Grammar contains unit production "
+                              "for production rule", rule.group('rulename'))
+                        print("       Unit productions consume GE codons.")
+                else:
+                    # Conflicting rules with the same name.
+                    raise ValueError("lhs should be unique", rule.group('rulename'))
+
+    def check_depths(self):
+        """
+        Check the properties of all rules and set the properties accordingly.
+        
+        :return: Nothing.
+        """
+
+        self.calc_nt_properties(self.start_rule[0], [])
+
+        # Set the minimum path of the grammar as the minimum steps to a
+        # terminal from the start rule.
+        self.min_path = self.non_terminals[self.start_rule[0]]['min_steps']
+        
+        # Initialise the maximum arity of the grammar to 0.
+        self.max_arity = 0
+        
+        for NT in self.non_terminals:
+            if self.non_terminals[NT]['min_steps'] > self.max_arity:
+                # Set the maximum arity of the grammar as the longest path
+                # to a T from any NT.
+                self.max_arity = self.non_terminals[NT]['min_steps']
+        
+        for rule in self.rules:
+            for prod in self.rules[rule]:
+                for sym in [i for i in prod if i[1] == self.NT]:
+                    sym.append(self.non_terminals[sym[0]]['min_steps'])
+        
+        for rule in self.rules:
+            for prod in self.rules[rule]:
+                for sym in [i for i in prod if i[1] == self.NT]:
+                    sym.append(self.non_terminals[sym[0]]['recursive'])
+
+    def calc_nt_properties(self, cur_symbol, seen):
+        """
+        Traverses the grammar recursively and sets the properties of each rule.
+
+        :param cur_symbol: symbol to check
+        :param seen: Contains already checked symbols in the current traversal
+        :return: tuple containing depth of the cur_symbol and if cur_symbol is
+        recursive
+        """
+        if cur_symbol not in self.non_terminals.keys():
+            return 0, False
+
+        if cur_symbol in seen:
+            return maxsize, True
+
+        nt = self.non_terminals[cur_symbol]
+        if nt['expanded']:
+            return nt['min_steps'], nt['recursive']
+
+        seen.append(cur_symbol)
+        choices = self.rules[cur_symbol]
+        recursive = False
+        min_cur_symbol_depth = maxsize
+        for choice in choices:
+            max_choice_depth = 0
+            for symbol in choice:
+                symbol_depth, recursive_symbol = self.calc_nt_properties(symbol[0], seen)
+                max_choice_depth = symbol_depth if symbol_depth > max_choice_depth else max_choice_depth
+                recursive = recursive or recursive_symbol
+
+            min_cur_symbol_depth = max_choice_depth if max_choice_depth < min_cur_symbol_depth else min_cur_symbol_depth
+
+        if min_cur_symbol_depth >= maxsize:
+            raise Exception('No depth could be calculated for symbol', cur_symbol)
+
+        nt['b_factor'] = len(self.rules[cur_symbol])
+        nt['expanded'] = True
+        nt['min_steps'] = min_cur_symbol_depth + 1
+        nt['recursive'] = recursive
+        seen.remove(cur_symbol)
+        return nt['min_steps'], nt['recursive']
+
+    def check_permutations(self, ramps=5):
+        """ Calculates how many possible derivation tree combinations can be
+            created from the given grammar at a specified depth. Only returns
+            possible combinations at the specific given depth (if there are no
+            possible permutations for a given depth, will return 0).
+        """
+
+        perms_list = []
+        if self.max_arity > self.min_path:
+            for i in range(max((self.max_arity + 1 - self.min_path), ramps)):
+                x = self.check_all_permutations(i + self.min_path)
+                perms_list.append(x)
+                if i > 0:
+                    perms_list[i] -= sum(perms_list[:i])
+                    self.permutations[i + self.min_path] -= sum(perms_list[:i])
+        else:
+            for i in range(ramps):
+                x = self.check_all_permutations(i + self.min_path)
+                perms_list.append(x)
+                if i > 0:
+                    perms_list[i] -= sum(perms_list[:i])
+                    self.permutations[i + self.min_path] -= sum(perms_list[:i])
+
+    def check_all_permutations(self, depth):
+        """ Calculates how many possible derivation tree combinations can be
+            created from the given grammar at a specified depth. Returns all
+            possible combinations at the specific given depth including those
+            depths below the given depth.
+        """
+
+        if depth < self.min_path:
+            # There is a bug somewhere that is looking for a tree smaller than
+            # any we can create
+            print("Error: cannot check permutations for tree smaller than the "
+                  "minimum size")
+            quit()
+        if depth in self.permutations.keys():
+            return self.permutations[depth]
+        else:
+            pos = 0
+            depth_per_symbol_trees = {}
+            productions = []
+            for NT in self.non_terminals:
+                a = self.non_terminals[NT]
+                for rule in self.rules[a['id']]:
+                    if any([prod[1] is self.NT for prod in rule]):
+                        productions.append(rule)
+
+            start_symbols = self.rules[self.start_rule[0]]
+
+            for prod in productions:
+                depth_per_symbol_trees[str(prod)] = {}
+
+            for i in range(2, depth + 1):
+                # Find all the possible permutations from depth of min_path up
+                # to a specified depth
+                for ntSymbol in productions:
+                    sym_pos = 1
+                    for j in ntSymbol:
+                        symbol_arity_pos = 0
+                        if j[1] is self.NT:
+                            for child in self.rules[j[0]]:
+                                if len(child) == 1 and child[0][0] in \
+                                        self.terminals:
+                                    symbol_arity_pos += 1
+                                else:
+                                    if (i - 1) in depth_per_symbol_trees[str(child)].keys():
+                                        symbol_arity_pos += depth_per_symbol_trees[str(child)][i - 1]
+                            sym_pos *= symbol_arity_pos
+                    depth_per_symbol_trees[str(ntSymbol)][i] = sym_pos
+
+            for sy in start_symbols:
+                if str(sy) in depth_per_symbol_trees:
+                    pos += depth_per_symbol_trees[str(sy)][depth] if depth in depth_per_symbol_trees[str(sy)] else 0
+                else:
+                    pos += 1
+            self.permutations[depth] = pos
+            return pos
+
+    def get_min_ramp_depth(self):
+        """
+        Find the minimum depth at which ramping can start where we can have
+        unique solutions (no duplicates).
+
+        :param self: An instance of the representation.grammar.grammar class.
+        :return: The minimum depth at which unuique solutions can be generated
+        """
+    
+        max_tree_deth = params['MAX_TREE_DEPTH']
+        size = params['POPULATION_SIZE']
+    
+        # Specify the range of ramping depths
+        depths = range(self.min_path, max_tree_deth + 1)
+    
+        if size % 2:
+            # Population size is odd
+            size += 1
+    
+        if size / 2 < len(depths):
+            # The population size is too small to fully cover all ramping
+            # depths. Only ramp to the number of depths we can reach.
+            depths = depths[:int(size / 2)]
+    
+        # Find the minimum number of unique solutions required to generate
+        # sufficient individuals at each depth.
+        unique_start = int(floor(size / len(depths)))
+        ramp = None
+    
+        for i in sorted(self.permutations.keys()):
+            # Examine the number of permutations and combinations of unique
+            # solutions capable of being generated by a grammar across each
+            # depth i.
+            if self.permutations[i] > unique_start:
+                # If the number of permutations possible at a given depth i is
+                # greater than the required number of unique solutions,
+                # set the minimum ramp depth and break out of the loop.
+                ramp = i
+                break
+        self.min_ramp = ramp
+
+    def __str__(self):
+        return "%s %s %s %s" % (self.terminals, self.non_terminals,
+                                self.rules, self.start_rule)