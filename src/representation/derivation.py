from random import choice, randrange, randint
from algorithm.parameters import params
from utilities.representation.check_methods import ret_true, get_nodes_and_depth
from representation.tree import Tree


def generate_tree(tree, genome, output, method, nodes, depth, max_depth,
                  depth_limit):
    """
    Recursive function to derive a tree using a given method.
    
    :param tree: An instance of the Tree class.
    :param genome: The list of all codons in a tree.
    :param output: The list of all terminal nodes in a subtree. This is
    joined to become the phenotype.
    :param method: A string of the desired tree derivation method,
    e.g. "full" or "random".
    :param nodes: The total number of nodes in the tree.
    :param depth: The depth of the current node.
    :param max_depth: The maximum depth of any node in the tree.
    :param depth_limit: The maximum depth the tree can expand to.
    :return: genome, output, nodes, depth, max_depth.
    """
        
    # Increment nodes and depth, set depth of current node.
    nodes += 1
    depth += 1
    tree.depth = depth

    # Find the productions possible from the current root.
    productions = params['BNF_GRAMMAR'].rules[tree.root]

    if depth_limit:
        # Set remaining depth.
        remaining_depth = depth_limit - depth
    
    else:
        remaining_depth = depth_limit
    
    # Find which productions can be used based on the derivation method.
    available = legal_productions(method, remaining_depth, tree.root,
                                  productions['choices'])
    
    # Randomly pick a production choice.
    chosen_prod = choice(available)

    # Find the index of the chosen production and set a matching codon based
    # on that index.
    prod_index = productions['choices'].index(chosen_prod)
    codon = randrange(productions['no_choices'],
                      params['BNF_GRAMMAR'].codon_size,
                      productions['no_choices']) + prod_index
    
    # Set the codon for the current node and append codon to the genome.
    tree.codon = codon
    genome.append(codon)
    
    # Initialise empty list of children for current node.
    tree.children = []

    for symbol in chosen_prod['choice']:
        # Iterate over all symbols in the chosen production.
        if symbol["type"] == "T":
            # The symbol is a terminal. Append new node to children.
            tree.children.append(Tree(symbol["symbol"], tree))
            
            # Append the terminal to the output list.
            output.append(symbol["symbol"])
        
        elif symbol["type"] == "NT":
            # The symbol is a non-terminal. Append new node to children.
            tree.children.append(Tree(symbol["symbol"], tree))
            
            # recurse on the new node.
            genome, output, nodes, d, max_depth = \
<<<<<<< HEAD
                                                generate_tree(tree.children[-1], genome, output, method,
                                                nodes, depth, max_depth, depth_limit - 1)

    

=======
                generate_tree(tree.children[-1], genome, output, method,
                              nodes, depth, max_depth, depth_limit)
>>>>>>> 806dfc2a

    NT_kids = [kid for kid in tree.children if kid.root in
               params['BNF_GRAMMAR'].non_terminals]

    if not NT_kids:
        # Then the branch terminates here
        depth += 1
        nodes += 1

    if depth > max_depth:
        # Set new maximum depth
        max_depth = depth
    
    return genome, output, nodes, depth, max_depth


def legal_productions(method, depth_limit, root, productions):
    """
    Returns the available production choices for a node given a specific
    depth limit.
    
    :param method: A string specifying the desired tree derivation method.
    Current methods are "random" or "full".
    :param depth_limit: The overall depth limit of the desired tree from the
    current node.
    :param root: The root of the current node.
    :param productions: The full list of production choices from the current
    root node.
    :return: The list of available production choices based on the specified
    derivation method.
    """

    # Get all information about root node
    root_info = params['BNF_GRAMMAR'].non_terminals[root]
    
    if method == "random":
        # Randomly build a tree.
        
        if not depth_limit:
            # There is no depth limit, any production choice can be used.
            available = productions
        
        elif depth_limit > params['BNF_GRAMMAR'].max_arity + 1:
            # If the depth limit is greater than the maximum arity of the
            # grammar, then any production choice can be used.
            available = productions

        elif depth_limit < 0:
            # If we have already surpassed the depth limit, then list the
            # choices with the shortest terminating path.
            available = root_info['min_path']
        
        else:
            # The depth limit is less than or equal to the maximum arity of
            # the grammar + 1. We have to be careful in selecting available
            # production choices lest we generate a tree which violates the
            # depth limit.
            available = [prod for prod in productions if prod['max_path'] <=
                         depth_limit - 1]

            if not available:
                # There are no available choices which do not violate the depth
                # limit. List the choices with the shortest terminating path.
                available = root_info['min_path']
    
    elif method == "full":
        # Build a "full" tree where every branch extends to the depth limit.
        
        if not depth_limit:
            # There is no depth limit specified for building a Full tree.
            # Raise an error as a depth limit HAS to be specified here.
            s = "representation.derivation.legal_productions\n" \
                "Error: Depth limit not specified for `Full` tree derivation."
            raise Exception(s)
        
        elif depth_limit > params['BNF_GRAMMAR'].max_arity + 1:
            # If the depth limit is greater than the maximum arity of the
            # grammar, then only recursive production choices can be used.
            available = root_info['recursive']

            if not available:
                # There are no recursive production choices for the current
                # rule. Pick any production choices.
                available = productions

        else:
            # The depth limit is less than or equal to the maximum arity of
            # the grammar + 1. We have to be careful in selecting available
            # production choices lest we generate a tree which violates the
            # depth limit.
            available = [prod for prod in productions if prod['max_path'] ==
                         depth_limit - 1]
                        
            if not available:
                # There are no available choices which extend exactly to the
                # depth limit. List the NT choices with the longest terminating
                # paths that don't violate the limit.
                available = [prod for prod in productions if prod['max_path']
                             < depth_limit - 1]

    return available


def pi_random_derivation(tree, max_depth):
    """
    Randomly builds a tree from a given root node up to a maximum given
    depth. Uses position independent methods to derive non-terminal nodes.
    Final tree is not guaranteed to reach the specified max_depth limit.
    
    :param tree: An instance of the representation.tree.Tree class.
    :param max_depth: The maximum depth to which to derive a tree.
    :return: The fully derived tree.
    """

    # Initialise derivation queue.
    queue = [[tree, ret_true(params['BNF_GRAMMAR'].non_terminals[
                                 tree.root]['recursive'])]]

    # Initialise empty genome. With PI operators we can't use a depth-first
    # traversal of the tree to build the genome, we need to build it as we
    # encounter each node.
    genome = []
    
    while queue:
        # Loop until no items remain in the queue.
        
        # Pick a random item from the queue.
        chosen = randint(0, len(queue)-1)
        
        # Pop the next item from the queue.
        all_node = queue.pop(chosen)
        node = all_node[0]

        # Get depth current node.
        if node.parent is not None:
            node.depth = node.parent.depth + 1

        # Find the productions possible from the current root.
        productions = params['BNF_GRAMMAR'].rules[node.root]
        
        # Set remaining depth.
        remaining_depth = max_depth - node.depth

        # Find which productions can be used based on the derivation method.
        available = legal_productions("random", remaining_depth, node.root,
                                      productions['choices'])

        # Randomly pick a production choice.
        chosen_prod = choice(available)

        # Find the index of the chosen production and set a matching codon
        # based on that index.
        prod_index = productions['choices'].index(chosen_prod)
        codon = randrange(productions['no_choices'],
                          params['BNF_GRAMMAR'].codon_size,
                          productions['no_choices']) + prod_index

        # Set the codon for the current node and append codon to the genome.
        node.codon = codon

        # Insert codon into the genome.
        genome.append(codon)

        # Initialise empty list of children for current node.
        node.children = []

        for i, symbol in enumerate(chosen_prod['choice']):
            # Iterate over all symbols in the chosen production.

            # Create new child.
            child = Tree(symbol["symbol"], node)
            
            # Append new node to children.
            node.children.append(child)

            if symbol["type"] == "NT":
                # The symbol is a non-terminal.
                
                # Check whether child is recursive
                recur_child = ret_true(params['BNF_GRAMMAR'].non_terminals
                              [child.root]['recursive'])
                
                # Insert new child into the correct position in the queue.
                queue.insert(chosen+i, [child, recur_child])

    # genome, output, invalid, depth, and nodes can all be generated by
    # recursing through the tree once.
    _, output, invalid, depth, \
    nodes = tree.get_tree_info(params['BNF_GRAMMAR'].non_terminals.keys(),
                               [], [])

    return genome, output, nodes, depth


def pi_grow(tree, max_depth):
    """
    Grows a tree until a single branch reaches a specified depth. Does this
    by only using recursive production choices until a single branch of the
    tree has reached the specified maximum depth. After that any choices are
    allowed.
    
    :param tree: An instance of the representation.tree.Tree class.
    :param max_depth: The maximum depth to which to derive a tree.
    :return: The fully derived tree.
    """

    # Initialise derivation queue.
    queue = [[tree, ret_true(params['BNF_GRAMMAR'].non_terminals[
                                 tree.root]['recursive'])]]

    # Initialise empty genome. With PI operators we can't use a depth-first
    # traversal of the tree to build the genome, we need to build it as we
    # encounter each node.
    genome = []

    while queue:
        # Loop until no items remain in the queue.

        # Pick a random item from the queue.
        chosen = randint(0, len(queue) - 1)

        # Pop the next item from the queue.
        all_node = queue.pop(chosen)
        node, recursive = all_node[0], all_node[0]

        # Get depth of current node.
        if node.parent is not None:
            node.depth = node.parent.depth + 1

        # Get maximum depth of overall tree.
        _, overall_depth = get_nodes_and_depth(tree)
        
        # Find the productions possible from the current root.
        productions = params['BNF_GRAMMAR'].rules[node.root]

        # Set remaining depth.
        remaining_depth = max_depth - node.depth

        if (overall_depth < max_depth) or \
                (recursive and (not any([item[1] for item in queue]))):
            # We want to prevent the tree from creating terminals until a
            # single branch has reached the full depth. Only select recursive
            # choices.

            # Find which productions can be used based on the derivation method.
            available = legal_productions("full", remaining_depth, node.root,
                                          productions['choices'])
        else:
            # Any production choices can be made.
            
            # Find which productions can be used based on the derivation method.
            available = legal_productions("random", remaining_depth, node.root,
                                          productions['choices'])
        
        # Randomly pick a production choice.
        chosen_prod = choice(available)

        # Find the index of the chosen production and set a matching codon
        # based on that index.
        prod_index = productions['choices'].index(chosen_prod)
        codon = randrange(productions['no_choices'],
                          params['BNF_GRAMMAR'].codon_size,
                          productions['no_choices']) + prod_index

        # Set the codon for the current node and append codon to the genome.
        node.codon = codon

        # Insert codon into the genome.
        genome.append(codon)
            
        # Initialise empty list of children for current node.
        node.children = []

        for i, symbol in enumerate(chosen_prod['choice']):
            # Iterate over all symbols in the chosen production.

            # Create new child.
            child = Tree(symbol["symbol"], node)

            # Append new node to children.
            node.children.append(child)

            if symbol["type"] == "NT":
                # The symbol is a non-terminal.
    
                # Check whether child is recursive
                recur_child = ret_true(params['BNF_GRAMMAR'].non_terminals
                                       [child.root]['recursive'])
    
                # Insert new child into the correct position in the queue.
                queue.insert(chosen + i, [child, recur_child])

    # genome, output, invalid, depth, and nodes can all be generated by
    # recursing through the tree once.
    _, output, invalid, depth, \
    nodes = tree.get_tree_info(params['BNF_GRAMMAR'].non_terminals.keys(),
                               [], [])
    
    return genome, output, nodes, depth<|MERGE_RESOLUTION|>--- conflicted
+++ resolved
@@ -73,16 +73,8 @@
             
             # recurse on the new node.
             genome, output, nodes, d, max_depth = \
-<<<<<<< HEAD
-                                                generate_tree(tree.children[-1], genome, output, method,
-                                                nodes, depth, max_depth, depth_limit - 1)
-
-    
-
-=======
                 generate_tree(tree.children[-1], genome, output, method,
                               nodes, depth, max_depth, depth_limit)
->>>>>>> 806dfc2a
 
     NT_kids = [kid for kid in tree.children if kid.root in
                params['BNF_GRAMMAR'].non_terminals]
