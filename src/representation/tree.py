--- conflicted
+++ resolved
@@ -1,264 +1,258 @@
-from algorithm.parameters import params
-from utilities.representation.check_methods import get_output
-
-
-class Tree:
-
-    def __init__(self, expr, parent):
-        """
-        Initialise an instance of the tree class.
-        
-        :param expr: A non-terminal from the params['BNF_GRAMMAR'].
-        :param parent: The parent of the current node. None if node is tree
-        root.
-        """
-        
-        self.parent = parent
-        self.codon = None
-        self.depth = 1
-        self.root = expr
-        self.children = []
-<<<<<<< HEAD
-        self.semantic_lock = False
-        self.pheno_index_rl = None
-        self.pheno_index_lr = None
-=======
-        self.snippet = None
->>>>>>> 806dfc2a
-
-    def __str__(self):
-        """
-        Builds a string of the current tree.
-
-        :return: A string of the current tree.
-        """
-
-        # Initialise the output string.
-        result = "("
-
-        # Append the root of the current node to the output string.
-        result += str(self.root)
-
-        for child in self.children:
-            # Iterate across all children.
-
-            if len(child.children) > 0:
-                # Recurse through all children.
-                result += " " + str(child)
-
-            else:
-                # Child is a terminal, append root to string.
-                result += " " + str(child.root)
-
-        result += ")"
-
-        return result
-
-    def __copy__(self):
-        """
-        Creates a new unique copy of self.
-        
-        :return: A new unique copy of self.
-        """
-
-        # Copy current tree by initialising a new instance of the tree class.
-        tree_copy = Tree(self.root, self.parent)
-        
-        # Set node parameters.
-        tree_copy.codon, tree_copy.depth = self.codon, self.depth
-        tree_copy.semantic_lock = self.semantic_lock
-        tree_copy.pheno_index_rl = self.pheno_index_rl
-        tree_copy.pheno_index_lr = self.pheno_index_lr
-
-        tree_copy.snippet = self.snippet
-
-        for child in self.children:
-            # Recurse through all children.
-            new_child = child.__copy__()
-            
-            # Set the parent of the copied child as the copied parent.
-            new_child.parent = tree_copy
-            
-            # Append the copied child to the copied parent.
-            tree_copy.children.append(new_child)
-
-        return tree_copy
-
-    def __eq__(self, other):
-        """
-        Set the definition for comparison of two instances of the tree
-        class by their attributes. Returns True if self == other.
-
-        :param other: Another instance of the tree class with which to compare.
-        :return: Zero if self == other.
-        """
-
-        same = True
-
-        # Get attributes of self and other.
-        a_self, a_other = vars(self), vars(other)
-        
-        # Don't look at the children as they are class instances themselves.
-        taboo = ["parent", "children"]
-        self_no_kids = {k: v for k, v in a_self.items() if k not in taboo}
-        other_no_kids = {k: v for k, v in a_other.items() if k not in taboo}
-                
-        # Compare attributes
-        if self_no_kids != other_no_kids:
-            # Attributes are not the same.
-            return False
-            
-        else:
-            # Attributes are the same
-            child_list = [self.children, other.children]
-            
-            if len(list(filter(lambda x: x is not None, child_list))) % 2 != 0:
-                # One contains children, the other doesn't.
-                return False
-
-            elif self.children and len(self.children) != len(other.children):
-                # Number of children differs between self and other.
-                return False
-
-            elif self.children:
-                # Compare children recursively.
-                for i, child in enumerate(self.children):
-                    same = (child == other.children[i])
-
-        return same
-
-    def get_target_nodes(self, array, target=None):
-        """
-        Returns the all NT nodes which match the target NT list in a
-        given tree.
-        
-        :param array: The array of all nodes that match the target.
-        :param target: The target nodes to match.
-        :return: The array of all nodes that match the target.
-        """
-
-        if self.root in params['BNF_GRAMMAR'].non_terminals:
-            # Check if the current node is a non-terminal.
-            
-            if self.root in target:
-                # Check if the current node matches the target.
-                array.append(self)
-            
-            # Find all non-terminal children of the current node.
-            NT_kids = [kid for kid in self.children if kid.root in
-                       params['BNF_GRAMMAR'].non_terminals]
-            
-            for child in NT_kids:
-                if NT_kids:
-                    # Recursively call function on any non-terminal children.
-                    array = child.get_target_nodes(array, target=target)
-        
-        return array
-
-    def get_node_labels(self, labels):
-        """
-        Recurses through a tree and appends all node roots to a set.
-        
-        :param labels: The set of roots of all nodes in the tree.
-        :return: The set of roots of all nodes in the tree.
-        """
-        
-        # Add the current root to the set of all labels.
-        labels.add(self.root)
-
-        for child in self.children:
-            # Recurse on all children.
-            labels = child.get_node_labels(labels)
-        
-        return labels
-
-    def get_node_labels_with_output(self, info):
-        """
-        Recurses through a tree and appends all node roots, their phenotypic
-        output, and the node itself to a list.
-
-        :param labels: The set of roots of all nodes in the tree.
-        :return: The set of roots of all nodes in the tree.
-        """
-    
-        if self.children:
-            # Add the current root to the set of all labels.
-            info.append([self.root, get_output(self), self])
-    
-        for child in self.children:
-            # Recurse on all children.
-            info = child.get_node_labels_with_output(info)
-    
-        return info
-
-    def get_tree_info(self, nt_keys, genome, output, invalid=False,
-                      max_depth=0, nodes=0):
-        """
-        Recurses through a tree and returns all necessary information on a
-        tree required to generate an individual.
-        
-        :param genome: The list of all codons in a subtree.
-        :param output: The list of all terminal nodes in a subtree. This is
-        joined to become the phenotype.
-        :param invalid: A boolean flag for whether a tree is fully expanded.
-        True if invalid (unexpanded).
-        :param nt_keys: The list of all non-terminals in the grammar.
-        :param nodes: the number of nodes in a tree.
-        :param max_depth: The maximum depth of any node in the tree.
-        :return: genome, output, invalid, max_depth, nodes.
-        """
-
-        # Increment number of nodes in tree and set current node id.
-        nodes += 1
-        
-        if self.parent:
-            # If current node has a parent, increment current depth from
-            # parent depth.
-            self.depth = self.parent.depth + 1
-        
-        else:
-            # Current node is tree root, set depth to 1.
-            self.depth = 1
-        
-        if self.depth > max_depth:
-            # Set new max tree depth.
-            max_depth = self.depth
-
-        if self.codon:
-            # If the current node has a codon, append it to the genome.
-            genome.append(self.codon)
-
-        # Find all non-terminal children of current node.
-        NT_children = [child for child in self.children if child.root in
-                       nt_keys]
-        
-        if not NT_children:
-            # The current node has only terminal children, increment number
-            # of tree nodes.
-            nodes += 1
-
-            # Terminal children increase the current node depth by one.
-            # Check the recorded max_depth.
-            if self.depth + 1 > max_depth:
-                # Set new max tree depth.
-                max_depth = self.depth + 1
-
-        for child in self.children:
-            # Recurse on all children.
-
-            if not child.children:
-                # If the current child has no children it is a terminal.
-                # Append it to the phenotype output.
-                output.append(child.root)
-                
-                if child.root in nt_keys:
-                    # Current non-terminal node has no children; invalid tree.
-                    invalid = True
-            
-            else:
-                # The current child has children, recurse.
-                genome, output, invalid, max_depth, nodes = \
-                    child.get_tree_info(nt_keys, genome, output, invalid,
-                                        max_depth, nodes)
-
-        return genome, output, invalid, max_depth, nodes
+from algorithm.parameters import params
+from utilities.representation.check_methods import get_output
+
+
+class Tree:
+
+    def __init__(self, expr, parent):
+        """
+        Initialise an instance of the tree class.
+        
+        :param expr: A non-terminal from the params['BNF_GRAMMAR'].
+        :param parent: The parent of the current node. None if node is tree
+        root.
+        """
+        
+        self.parent = parent
+        self.codon = None
+        self.depth = 1
+        self.root = expr
+        self.children = []
+        self.snippet = None
+
+    def __str__(self):
+        """
+        Builds a string of the current tree.
+
+        :return: A string of the current tree.
+        """
+
+        # Initialise the output string.
+        result = "("
+
+        # Append the root of the current node to the output string.
+        result += str(self.root)
+
+        for child in self.children:
+            # Iterate across all children.
+
+            if len(child.children) > 0:
+                # Recurse through all children.
+                result += " " + str(child)
+
+            else:
+                # Child is a terminal, append root to string.
+                result += " " + str(child.root)
+
+        result += ")"
+
+        return result
+
+    def __copy__(self):
+        """
+        Creates a new unique copy of self.
+        
+        :return: A new unique copy of self.
+        """
+
+        # Copy current tree by initialising a new instance of the tree class.
+        tree_copy = Tree(self.root, self.parent)
+        
+        # Set node parameters.
+        tree_copy.codon, tree_copy.depth = self.codon, self.depth
+        tree_copy.semantic_lock = self.semantic_lock
+        tree_copy.pheno_index_rl = self.pheno_index_rl
+        tree_copy.pheno_index_lr = self.pheno_index_lr
+
+        tree_copy.snippet = self.snippet
+
+        for child in self.children:
+            # Recurse through all children.
+            new_child = child.__copy__()
+            
+            # Set the parent of the copied child as the copied parent.
+            new_child.parent = tree_copy
+            
+            # Append the copied child to the copied parent.
+            tree_copy.children.append(new_child)
+
+        return tree_copy
+
+    def __eq__(self, other):
+        """
+        Set the definition for comparison of two instances of the tree
+        class by their attributes. Returns True if self == other.
+
+        :param other: Another instance of the tree class with which to compare.
+        :return: Zero if self == other.
+        """
+
+        same = True
+
+        # Get attributes of self and other.
+        a_self, a_other = vars(self), vars(other)
+        
+        # Don't look at the children as they are class instances themselves.
+        taboo = ["parent", "children"]
+        self_no_kids = {k: v for k, v in a_self.items() if k not in taboo}
+        other_no_kids = {k: v for k, v in a_other.items() if k not in taboo}
+                
+        # Compare attributes
+        if self_no_kids != other_no_kids:
+            # Attributes are not the same.
+            return False
+            
+        else:
+            # Attributes are the same
+            child_list = [self.children, other.children]
+            
+            if len(list(filter(lambda x: x is not None, child_list))) % 2 != 0:
+                # One contains children, the other doesn't.
+                return False
+
+            elif self.children and len(self.children) != len(other.children):
+                # Number of children differs between self and other.
+                return False
+
+            elif self.children:
+                # Compare children recursively.
+                for i, child in enumerate(self.children):
+                    same = (child == other.children[i])
+
+        return same
+
+    def get_target_nodes(self, array, target=None):
+        """
+        Returns the all NT nodes which match the target NT list in a
+        given tree.
+        
+        :param array: The array of all nodes that match the target.
+        :param target: The target nodes to match.
+        :return: The array of all nodes that match the target.
+        """
+
+        if self.root in params['BNF_GRAMMAR'].non_terminals:
+            # Check if the current node is a non-terminal.
+            
+            if self.root in target:
+                # Check if the current node matches the target.
+                array.append(self)
+            
+            # Find all non-terminal children of the current node.
+            NT_kids = [kid for kid in self.children if kid.root in
+                       params['BNF_GRAMMAR'].non_terminals]
+            
+            for child in NT_kids:
+                if NT_kids:
+                    # Recursively call function on any non-terminal children.
+                    array = child.get_target_nodes(array, target=target)
+        
+        return array
+
+    def get_node_labels(self, labels):
+        """
+        Recurses through a tree and appends all node roots to a set.
+        
+        :param labels: The set of roots of all nodes in the tree.
+        :return: The set of roots of all nodes in the tree.
+        """
+        
+        # Add the current root to the set of all labels.
+        labels.add(self.root)
+
+        for child in self.children:
+            # Recurse on all children.
+            labels = child.get_node_labels(labels)
+        
+        return labels
+
+    def get_node_labels_with_output(self, info):
+        """
+        Recurses through a tree and appends all node roots, their phenotypic
+        output, and the node itself to a list.
+
+        :param labels: The set of roots of all nodes in the tree.
+        :return: The set of roots of all nodes in the tree.
+        """
+    
+        if self.children:
+            # Add the current root to the set of all labels.
+            info.append([self.root, get_output(self), self])
+    
+        for child in self.children:
+            # Recurse on all children.
+            info = child.get_node_labels_with_output(info)
+    
+        return info
+
+    def get_tree_info(self, nt_keys, genome, output, invalid=False,
+                      max_depth=0, nodes=0):
+        """
+        Recurses through a tree and returns all necessary information on a
+        tree required to generate an individual.
+        
+        :param genome: The list of all codons in a subtree.
+        :param output: The list of all terminal nodes in a subtree. This is
+        joined to become the phenotype.
+        :param invalid: A boolean flag for whether a tree is fully expanded.
+        True if invalid (unexpanded).
+        :param nt_keys: The list of all non-terminals in the grammar.
+        :param nodes: the number of nodes in a tree.
+        :param max_depth: The maximum depth of any node in the tree.
+        :return: genome, output, invalid, max_depth, nodes.
+        """
+
+        # Increment number of nodes in tree and set current node id.
+        nodes += 1
+        
+        if self.parent:
+            # If current node has a parent, increment current depth from
+            # parent depth.
+            self.depth = self.parent.depth + 1
+        
+        else:
+            # Current node is tree root, set depth to 1.
+            self.depth = 1
+        
+        if self.depth > max_depth:
+            # Set new max tree depth.
+            max_depth = self.depth
+
+        if self.codon:
+            # If the current node has a codon, append it to the genome.
+            genome.append(self.codon)
+
+        # Find all non-terminal children of current node.
+        NT_children = [child for child in self.children if child.root in
+                       nt_keys]
+        
+        if not NT_children:
+            # The current node has only terminal children, increment number
+            # of tree nodes.
+            nodes += 1
+
+            # Terminal children increase the current node depth by one.
+            # Check the recorded max_depth.
+            if self.depth + 1 > max_depth:
+                # Set new max tree depth.
+                max_depth = self.depth + 1
+
+        for child in self.children:
+            # Recurse on all children.
+
+            if not child.children:
+                # If the current child has no children it is a terminal.
+                # Append it to the phenotype output.
+                output.append(child.root)
+                
+                if child.root in nt_keys:
+                    # Current non-terminal node has no children; invalid tree.
+                    invalid = True
+            
+            else:
+                # The current child has children, recurse.
+                genome, output, invalid, max_depth, nodes = \
+                    child.get_tree_info(nt_keys, genome, output, invalid,
+                                        max_depth, nodes)
+
+        return genome, output, invalid, max_depth, nodes